--- conflicted
+++ resolved
@@ -216,10 +216,6 @@
   Lwt_main.run @@ Alcotest_lwt.run "Sato" grouped_tests ;
   ()
 
-<<<<<<< HEAD
-let () = main (* "test/sato" *) "benchmark/sato"
-(* let () = main "test/sato/playing-ground" *)
-=======
 let () = main "test/sato"
-(* let () = main "test/sato/_playing-ground" *)
->>>>>>> 37dc3a35
+(* "benchmark/sato" *)
+(* let () = main "test/sato/playing-ground" *)