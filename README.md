Jay Lang
=====

<<<<<<< HEAD
(Update: July 20th, 2024)
=======
(Update: August 27th, 2024)
>>>>>>> be9e24e2

This is the codebase for languages BlueJay, Jay and Jay Intermediate Language 
(JayIL), as well as the language's semantic-type-guided type checker. This code 
is developed by JHU Programming Languages Lab. It's a pipeline of functional 
languages that fits for research at each layer.

This monorepo contains all tools built upon these languages.

This snapshot is for the artifact for the paper **Semantic-Type-Guided Bug Finding**.

## Getting Started Guide

The repo is tested under MacOS, Ubuntu, and WSL on Windows.

After cloning the repository, make sure that the branch is switched to `oopsla-24`.

```
# git clone https://github.com/JHU-PL-Lab/jaylang.git
git checkout oopsla-24
```

### Install from docker

```
docker build -t jaylang .
docker run -it jaylang

# go to Section run
make sc

```

### Install from source

Prepare and upgrade `apt` and the ocaml environment
```
sudo apt upgrade opam
opam update
```

Install local opam switch. Answer `yes` to questions. It can take a while.
This command installs the dependencies of this project to opam. You are supposed 
to develop in this directory.


```
opam switch create 4.14.0
```

After that, you can install the develop tools
```
opam user-setup install
opam install utop ocaml-lsp-server ocamlformat
opam install core core_unix psq hashcons ocamlgraph z3 fmt ppx_deriving yojson=2.1.2 ppx_deriving_yojson=3.7.0 lwt_ppx landmarks-ppx jhupllib monadlib pds-reachability alcotest-lwt
```

Now you should be able to run the project.

### Run

```
make sc
```
This makes the executable for the semantic type checker itself. The resulting 
executable, `sato_concolic.exe`, can be used directly by running the command, 
`./sato_concolic.exe SOURCE_FILE`.

```
make test-concolic
```
This makes the full test suite for `sato_concolic.exe` (the type checker). The 
tests are found in the folder, `test/concolic/bjy/`.

```
make cbenchmark
```
This makes the benchmark for `sato_concolic.exe`. The results are printed to stdout
in a LaTeX table format as is seen in Table 2 in Section 6.6 of the paper.

To run the benchmarks in other tables, go to the file `benchmark/concolic/cbenchmark.ml`
and change the directories run at the bottom of the file (several directories that might
be run are currently commented out).

All benchmarks are run in the test suite. Success of each run is not confirmed during
benchmarking. Instead, use `make test-concolic` to see the results.<|MERGE_RESOLUTION|>--- conflicted
+++ resolved
@@ -1,11 +1,7 @@
 Jay Lang
 =====
 
-<<<<<<< HEAD
-(Update: July 20th, 2024)
-=======
 (Update: August 27th, 2024)
->>>>>>> be9e24e2
 
 This is the codebase for languages BlueJay, Jay and Jay Intermediate Language 
 (JayIL), as well as the language's semantic-type-guided type checker. This code 
