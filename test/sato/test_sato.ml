--- conflicted
+++ resolved
@@ -30,7 +30,6 @@
   let open Sato_result in
   match actual with
   | Odefa_error (err : Odefa_type_errors.t) ->
-<<<<<<< HEAD
     let actual_err_loc = Odefa_error_location.show @@ err.err_location in
     let err_num = List.length err.err_errors in
     let actual_errs = err.err_errors in
@@ -186,93 +185,6 @@
     ; number_of_errors = err_num
     ; error_list = errs
     }
-=======
-      let actual_err_loc = Odefa_error_location.show @@ err.err_location in
-      let err_num = List.length err.err_errors in
-      let actual_errs = err.err_errors in
-      let transform_one_err_odefa (error : Sato_error.Odefa_error.t) :
-          Test_expect.error =
-        match error with
-        | Sato_error.Odefa_error.Error_match err ->
-            let actual_aliases =
-              List.map ~f:(fun (Ident i) -> i) err.err_match_aliases
-            in
-            let actual_v =
-              Odefa_ast.Ast_pp_brief.show_clause_body err.err_match_val
-            in
-            let a_actual_type, a_expected_type =
-              ( Odefa_ast.Ast_pp.show_type_sig @@ err.err_match_actual,
-                Odefa_ast.Ast_pp.show_type_sig @@ err.err_match_expected )
-            in
-            Match_error
-              {
-                m_value = (actual_aliases, actual_v);
-                expected_type = a_expected_type;
-                actual_type = a_actual_type;
-              }
-        | Sato_error.Odefa_error.Error_value err ->
-            let actual_aliases =
-              List.map ~f:(fun (Ident i) -> i) err.err_value_aliases
-            in
-            let actual_v =
-              Odefa_ast.Ast_pp_brief.show_clause_body err.err_value_val
-            in
-            Value_error { v_value = (actual_aliases, actual_v) }
-        | _ -> failwith "Expect no other error types!"
-      in
-      let errs = List.map ~f:transform_one_err_odefa actual_errs in
-      {
-        found_at_clause = actual_err_loc;
-        number_of_errors = err_num;
-        error_list = errs;
-      }
-  | Natodefa_error (err : Natodefa_type_errors.t) ->
-      (* TODO: Fix - very hacky *)
-      let actual_err_loc =
-        Natodefa_error_location.show @@ err.err_location
-        |> String.substr_replace_all ~pattern:"\n" ~with_:" "
-      in
-      let err_num = List.length err.err_errors in
-      let actual_errs = err.err_errors in
-      let transform_one_err_natodefa (error : Sato_error.On_error.t) :
-          Test_expect.error =
-        match error with
-        | Sato_error.On_error.Error_match err ->
-            let actual_aliases =
-              List.map ~f:(fun (Ident i) -> i) err.err_match_aliases
-            in
-            let actual_v =
-              Odefa_natural.On_ast_pp.show_expr err.err_match_val
-              |> String.substr_replace_all ~pattern:"\n" ~with_:" "
-            in
-            let a_actual_type, a_expected_type =
-              ( Odefa_natural.On_ast_pp.show_on_type @@ err.err_match_actual,
-                Odefa_natural.On_ast_pp.show_on_type @@ err.err_match_expected
-              )
-            in
-            Match_error
-              {
-                m_value = (actual_aliases, actual_v);
-                expected_type = a_expected_type;
-                actual_type = a_actual_type;
-              }
-        | Sato_error.On_error.Error_value err ->
-            let actual_aliases =
-              List.map ~f:(fun (Ident i) -> i) err.err_value_aliases
-            in
-            let actual_v =
-              Odefa_natural.On_ast_pp.show_expr err.err_value_val
-            in
-            Value_error { v_value = (actual_aliases, actual_v) }
-        | _ -> failwith "Expect no other error types!"
-      in
-      let errs = List.map ~f:transform_one_err_natodefa actual_errs in
-      {
-        found_at_clause = actual_err_loc;
-        number_of_errors = err_num;
-        error_list = errs;
-      }
->>>>>>> a0fa130d
 
 let is_error_expected (actual : Sato_result.reported_error)
     (expected : Test_expect.t) : bool =
@@ -282,36 +194,20 @@
   Test_expect.equal expected actual_error
 
 let test_one_file testname () =
-<<<<<<< HEAD
   let (program, odefa_inst_maps, on_to_odefa_maps_opt, ton_to_on_maps_opt) = 
     File_utils.read_source_sato testname 
   in
   let config : Sato_args.t = 
     { filename = testname;
       sato_mode = File_utils.mode_from_file testname;
-=======
-  let program, odefa_inst_maps, on_to_odefa_maps_opt, _ =
-    File_utils.read_source_sato testname
-  in
-  let config : Sato_args.t =
-    {
-      filename = testname;
-      is_natodefa = Odefa_natural.File_utils.check_ext testname;
->>>>>>> a0fa130d
       ddpa_c_stk = Sato_args.default_ddpa_c_stk;
       timeout = Some (Time.Span.of_int_sec 10);
       run_max_step = None;
     }
   in
-<<<<<<< HEAD
   let errors_opt = 
     Main.main_from_program 
       ~config:config odefa_inst_maps on_to_odefa_maps_opt ton_to_on_maps_opt program 
-=======
-  let errors_opt =
-    Main.main_from_program ~config odefa_inst_maps on_to_odefa_maps_opt None
-      program
->>>>>>> a0fa130d
   in
   let expectation = Test_expect.load_sexp_expectation_for testname in
   match expectation with
@@ -339,10 +235,6 @@
   Alcotest.run "Sato" grouped_tests ;
   ()
 
-<<<<<<< HEAD
 let () = 
-  (* main "test-sato" *)
-  main "test-sato/playing-ground"
-=======
-let () = main "test-sato"
->>>>>>> a0fa130d
+  main "test-sato"
+  (* main "test-sato/playing-ground" *)