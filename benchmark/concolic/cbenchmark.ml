--- conflicted
+++ resolved
@@ -14,21 +14,12 @@
   end
 
   type t =
-<<<<<<< HEAD
-    { testname          : Filename.t
-    ; test_result       : Concolic.Status.Terminal.t
-    ; time_to_run       : Time_float.Span.t
-    ; time_to_translate : Time_float.Span.t
-    ; total_time        : Time_float.Span.t
-    ; trial             : Trial.t
-=======
     { testname    : Filename.t
     ; test_result : Status.Terminal.t
     ; interp_time : Mtime.Span.t
     ; solve_time  : Mtime.Span.t
     ; total_time  : Mtime.Span.t
     ; trial       : Trial.t
->>>>>>> 1a2045a1
     (* ; lines_of_code     : int *) (* not needed because is derived from the testname *)
     ; metadata     : Metadata.t }
 
@@ -47,16 +38,12 @@
         Float.to_string @@
         if Float.(fl < 1.)
         then Float.round_decimal fl ~decimal_digits:2
+        then Float.round_decimal fl ~decimal_digits:2
         else Float.round_significant fl ~significant_digits:2
     in
     [ Filename.basename x.testname |> String.take_while ~f:(Char.(<>) '.') |> Latex_format.texttt
-<<<<<<< HEAD
-    ; span_to_ms_string x.time_to_run
-    ; span_to_ms_string x.time_to_translate
-=======
     ; span_to_ms_string x.interp_time
     ; span_to_ms_string x.solve_time
->>>>>>> 1a2045a1
     ; span_to_ms_string x.total_time
     ; Int.to_string (Utils.Cloc_lib.count_bjy_lines x.testname) ]
     @ (
@@ -80,26 +67,6 @@
     assert (n_trials > 0);
     let metadata = Metadata.of_bjy_file testname in
     let test_one (n : int) : t =
-<<<<<<< HEAD
-      (* let interp0 = Utils.Safe_cell.get Concolic.Evaluator.global_runtime in
-      let solve0 = Utils.Safe_cell.get Concolic.Evaluator.global_solvetime in *)
-      let t0 = Caml_unix.gettimeofday () in
-      let source =
-        In_channel.read_all testname
-        |> Lang.Parse.parse_single_pgm_string
-      in
-      let t1 = Caml_unix.gettimeofday () in
-      let test_result = runtest source in
-      let t2 = Caml_unix.gettimeofday () in
-      (* let interp1 = Utils.Safe_cell.get Concolic.Evaluator.global_runtime in
-      let solve1 = Utils.Safe_cell.get Concolic.Evaluator.global_solvetime in *)
-      let row =
-        { testname
-        ; test_result
-        ; time_to_run = Time_float.Span.of_sec (t2 -. t1)
-        ; time_to_translate = Time_float.Span.of_sec (t1 -. t0)
-        ; total_time = Time_float.Span.of_sec (t2 -. t0)
-=======
       let parse_time, source = Utils.Time.time Lang.Parser.parse_program_from_file testname in
       let run_time, (test_result, tape) = Utils.Time.time runtest source in
       let stat_list = tape [] in
@@ -109,7 +76,6 @@
         ; interp_time = Stat.sum_time Stat.Interp_time stat_list
         ; solve_time = Stat.sum_time Stat.Solve_time stat_list
         ; total_time = Mtime.Span.add parse_time run_time (* ignores stats measured total time *)
->>>>>>> 1a2045a1
         ; trial = Number n
         ; metadata }
       in
@@ -121,28 +87,6 @@
         trials
         ~init:{
           testname
-<<<<<<< HEAD
-          ; test_result = Concolic.Status.Exhausted_pruned_tree (* just arbitrary initial result *)
-          ; time_to_run = Time_float.Span.of_sec 0.0
-          ; time_to_translate = Time_float.Span.of_sec 0.0
-          ; total_time = Time_float.Span.of_sec 0.0
-          ; trial = Average
-          ; metadata
-        }
-        ~f:(fun acc x ->
-          { acc with (* sum up *)
-            test_result = x.test_result (* keeps most recent test result *)
-          ; time_to_run = Time_float.Span.(acc.time_to_run + x.time_to_run)
-          ; time_to_translate = Time_float.Span.(acc.time_to_translate + x.time_to_translate)
-          ; total_time = Time_float.Span.(acc.total_time + x.total_time)
-          })
-      |> fun r ->
-        { r with (* average out *)
-          time_to_run = Time_float.Span.(r.time_to_run / (Int.to_float n_trials))
-        ; time_to_translate = Time_float.Span.(r.time_to_translate / (Int.to_float n_trials))
-        ; total_time = Time_float.Span.(r.total_time / (Int.to_float n_trials))
-        }
-=======
         ; test_result = Status.Exhausted_pruned_tree (* just arbitrary initial result *)
         ; interp_time = Mtime.Span.zero
         ; solve_time = Mtime.Span.zero
@@ -163,7 +107,6 @@
       ; solve_time = Utils.Time.divide_span r.solve_time n_trials
       ; total_time = Utils.Time.divide_span r.total_time n_trials
       }
->>>>>>> 1a2045a1
     in
     trials @ [ avg_trial ]
 end
@@ -190,16 +133,6 @@
         >>| Latex_tbl.Row_or_hline.return
         |> List.cons Latex_tbl.Row_or_hline.Hline
     ; columns =
-<<<<<<< HEAD
-      let little_space = Latex_tbl.Col_option.Little_space { point_size = 3 } in
-      [ [ Latex_tbl.Col_option.Right_align ; Vertical_line_to_right ]
-      ; [ little_space ] (* run time *)
-      ; [ little_space ] (* translation time *)
-      ; [ little_space ;  Vertical_line_to_right ] (* total time *)
-      ; [ little_space ; Vertical_line_to_right ] (* loc *) ]
-      @
-      List.init (List.length Ttag.V2.all) ~f:(fun _ -> [ little_space ]) 
-=======
         let little_space = Latex_tbl.Col_option.Little_space { point_size = 3 } in
         [ [ Latex_tbl.Col_option.Right_align ; Vertical_line_to_right ]
         ; [ little_space ] (* interp time *)
@@ -208,7 +141,6 @@
         ; [ little_space ; Vertical_line_to_right ] (* loc *) ]
         @
         List.init (List.length Ttag.V2.all) ~f:(fun _ -> [ little_space ]) 
->>>>>>> 1a2045a1
     }
 end
 
