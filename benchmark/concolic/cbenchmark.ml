
open Core

module Report_row (* : Latex_table.ROW *) =
  struct
    module Trial =
      struct
        type t =
          | Number of int
          | Average
      end

    type t =
      { testname                    : Filename.t
      ; test_result                 : Concolic.Status.Terminal.t
      ; time_to_only_run_on_jil     : Time_float.Span.t
      ; time_to_parse_and_translate : Time_float.Span.t
      ; total_time                  : Time_float.Span.t
      ; trial                       : Trial.t
      ; lines_of_code               : int
      ; metadata                    : Metadata.t }

    let names =
      [ "Test Name" ; "Run" ; "Transl" ; "Total" ; "LOC" ]
      @ (List.map Ttag.all ~f:(fun tag ->
          Latex_format.rotate_90
          @@ Ttag.to_string_with_underline tag
        )
      )

    let to_strings x =
      let span_to_ms_string =
        fun span ->
          span
          |> Time_float.Span.to_ms
          |> Float.round_up
          |> Float.to_int
          |> Int.to_string
      in
      [ Filename.basename x.testname |> String.take_while ~f:(Char.(<>) '.') |> Latex_format.texttt
      ; span_to_ms_string x.time_to_only_run_on_jil
      ; span_to_ms_string x.time_to_parse_and_translate
      ; span_to_ms_string x.total_time
      ; Int.to_string x.lines_of_code ]
      @ (
        match Metadata.tags_of_t x.metadata with
        | `Sorted_list ls ->
          List.map ls ~f:(function
            | `Absent -> "--"
            | `Feature tag -> Ttag.to_string_short tag
            | `Reason tag ->
              Latex_format.red
              @@ Ttag.to_string_short tag
            )
      )

    let of_testname (n_trials : int) (testname : Filename.t) : t list =
      assert (n_trials > 0);
      let metadata = Metadata.of_bjy_file testname in
      let test_one (n : int) : t =
        let t0 = Caml_unix.gettimeofday () in
        let source =
          In_channel.read_all testname
          |> Lang.Parse.parse_single_pgm_string
        in
        let t1 = Caml_unix.gettimeofday () in
        let test_result =
          Concolic.Driver.test_bjy source ~global_timeout_sec:90.0 ~do_wrap:true ~in_parallel:false (* parallel computation off by default *)
        in
        let t2 = Caml_unix.gettimeofday () in
        let row =
          { testname
          ; test_result
          ; time_to_only_run_on_jil = Time_float.Span.of_sec (t2 -. t1)
          ; time_to_parse_and_translate = Time_float.Span.of_sec (t1 -. t0)
          ; total_time = Time_float.Span.of_sec (t2 -. t0)
          ; trial = Number n
          ; lines_of_code = Utils.Cloc_lib.count_bjy_lines testname
          ; metadata }
        in
        row
      in
      let trials = List.init n_trials ~f:test_one in
      let avg_trial =
        List.fold
          trials
          ~init:{
            testname
            ; test_result = Concolic.Status.Exhausted_pruned_tree (* just arbitrary initial result *)
            ; time_to_only_run_on_jil = Time_float.Span.of_sec 0.0
            ; time_to_parse_and_translate = Time_float.Span.of_sec 0.0
            ; total_time = Time_float.Span.of_sec 0.0
            ; trial = Average
            ; lines_of_code = Utils.Cloc_lib.count_bjy_lines testname (* won't even average the remaining fields out. Just pre-calculate it *)
            ; metadata
          }
          ~f:(fun acc x ->
            { acc with (* sum up *)
              test_result = x.test_result (* keeps most recent test result *)
            ; time_to_only_run_on_jil = Time_float.Span.(acc.time_to_only_run_on_jil + x.time_to_only_run_on_jil)
            ; time_to_parse_and_translate = Time_float.Span.(acc.time_to_parse_and_translate + x.time_to_parse_and_translate)
            ; total_time = Time_float.Span.(acc.total_time + x.total_time)
            })
        |> fun r ->
          { r with (* average out *)
            time_to_only_run_on_jil = Time_float.Span.(r.time_to_only_run_on_jil / (Int.to_float n_trials))
          ; time_to_parse_and_translate = Time_float.Span.(r.time_to_parse_and_translate / (Int.to_float n_trials))
          ; total_time = Time_float.Span.(r.total_time / (Int.to_float n_trials))
          }
      in
      trials @ [ avg_trial ]
  end

module Result_table =
  struct
    type t = Report_row.t Latex_tbl.t

    let of_dirs ?(avg_only : bool = true)  (n_trials : int) (dirs : Filename.t list) : t =
      let open List.Let_syntax in
      { row_module = (module Report_row)
      ; rows =
        dirs
        |> Utils.File_utils.get_all_bjy_files
        |> List.sort ~compare:(fun a b -> String.compare (Filename.basename a) (Filename.basename b))
        >>= Report_row.of_testname n_trials
        |> List.filter ~f:(fun (row : Report_row.t) ->
          not avg_only || match row.trial with Average -> true | _ -> false
          )
        >>| Latex_tbl.Row_or_hline.return
        |> List.cons Latex_tbl.Row_or_hline.Hline
      ; columns =
        let little_space = Latex_tbl.Col_option.Little_space { point_size = 3 } in
        [ [ Latex_tbl.Col_option.Right_align ; Vertical_line_to_right ]
        ; [ little_space ] (* run time *)
        ; [ little_space ] (* translation time *)
        ; [ little_space ;  Vertical_line_to_right ] (* total time *)
        ; [ little_space ; Vertical_line_to_right ] (* loc *) ]
        @
        List.init (List.length Ttag.all) ~f:(fun _ -> [ little_space ]) 
      }
  end

let run dirs =
  let oc_null = Out_channel.create "/dev/null" in
  Format.set_formatter_out_channel oc_null;
  let tbl = Result_table.of_dirs 10 dirs in
  let times =
    List.filter_map tbl.rows ~f:(function
      | Row row -> Some (Time_float.Span.to_ms row.total_time)
      | Hline -> None
    )
  in
  let mean =
    let total = List.fold times ~init:0.0 ~f:(+.) in
    total /. Int.to_float (List.length times)
  in
  let median =
    List.sort times ~compare:Float.compare
    |> Fn.flip List.nth_exn (List.length times / 2)
  in
  Format.set_formatter_out_channel Out_channel.stdout;
  tbl
  |> Latex_tbl.show
  |> Format.printf "%s\n";
<<<<<<< HEAD
  Format.printf "Mean time of all tests: %fms\nMedian time of all tests: %fms\n" mean median;
  Format.printf "Total interpretation time: %fs\nTotal solving time: %fs\n" !(Concolic.Evaluator.runtime) !(Concolic.Solve.Default.runtime)
=======
  Format.printf "Mean time of all tests: %fms\nMedian time of all tests: %fms\n" 
    mean 
    median;
  Format.printf "Total interpretation time: %fs\nTotal solving time: %fs\n"
    (Utils.Safe_cell.get Concolic.Evaluator.global_runtime) 
    (Utils.Safe_cell.get Concolic.Solve.Default.global_solvetime)
>>>>>>> 5cafde83

let () =
  run [ 
    "test/bjy/oopsla-24-benchmarks-ill-typed";
    "test/bjy/scheme-pldi-2015-ill-typed";
    (* "test/bjy/deep-type-error"; *)
    "test/bjy/oopsla-24-tests-ill-typed"; "test/bjy/sato-bjy-ill-typed";
    "test/bjy/interp-ill-typed";
  ]
<|MERGE_RESOLUTION|>--- conflicted
+++ resolved
@@ -162,23 +162,18 @@
   tbl
   |> Latex_tbl.show
   |> Format.printf "%s\n";
-<<<<<<< HEAD
-  Format.printf "Mean time of all tests: %fms\nMedian time of all tests: %fms\n" mean median;
-  Format.printf "Total interpretation time: %fs\nTotal solving time: %fs\n" !(Concolic.Evaluator.runtime) !(Concolic.Solve.Default.runtime)
-=======
   Format.printf "Mean time of all tests: %fms\nMedian time of all tests: %fms\n" 
     mean 
     median;
   Format.printf "Total interpretation time: %fs\nTotal solving time: %fs\n"
     (Utils.Safe_cell.get Concolic.Evaluator.global_runtime) 
     (Utils.Safe_cell.get Concolic.Solve.Default.global_solvetime)
->>>>>>> 5cafde83
 
 let () =
   run [ 
     "test/bjy/oopsla-24-benchmarks-ill-typed";
-    "test/bjy/scheme-pldi-2015-ill-typed";
+    (* "test/bjy/scheme-pldi-2015-ill-typed"; *)
     (* "test/bjy/deep-type-error"; *)
-    "test/bjy/oopsla-24-tests-ill-typed"; "test/bjy/sato-bjy-ill-typed";
-    "test/bjy/interp-ill-typed";
+    (* "test/bjy/oopsla-24-tests-ill-typed"; "test/bjy/sato-bjy-ill-typed"; *)
+    (* "test/bjy/interp-ill-typed"; *)
   ]
