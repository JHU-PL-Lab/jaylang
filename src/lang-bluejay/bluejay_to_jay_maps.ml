--- conflicted
+++ resolved
@@ -88,7 +88,7 @@
   {
     mappings with
     wrapped_to_unwrapped =
-    Typed_expr_desc_map.add wrapped unwrapped wrapped_unwrapped_mapping;
+      Typed_expr_desc_map.add wrapped unwrapped wrapped_unwrapped_mapping;
   }
 
 let add_core_sem_expr_mapping mappings core sem =
@@ -132,7 +132,9 @@
   | Typed_funsig (fun_name, typed_params, (e, ret_type)) ->
       let typed_params' =
         List.map
-          (fun (param, t) -> let t' = f t in (param, t'))
+          (fun (param, t) ->
+            let t' = f t in
+            (param, t'))
           typed_params
       in
       let e' = f e in
@@ -415,17 +417,25 @@
   with
   | Some expr' -> expr'
   | None -> (
-      let () = Fmt.pr "This is the expression not found: %a" Bluejay_ast_internal_pp.pp_expr_desc wrapped in
+      let () =
+        Fmt.pr "This is the expression not found: %a"
+          Bluejay_ast_internal_pp.pp_expr_desc wrapped
+      in
       let on_err = wrapped.body in
       let og_tag = wrapped.tag in
       match on_err with
       | TypeError _err_id -> failwith "Should have type error exprs!"
-      | TypeVar _ | TypeInt | TypeBool
-      | Int _ | Bool _ | Var _ | Input -> wrapped
+      | TypeVar _ | TypeInt | TypeBool | Int _ | Bool _ | Var _ | Input ->
+          wrapped
       | TypeRecord r ->
-        { tag = og_tag
-        ; body = TypeRecord (Ident_map.map (unwrapped_bluejay_from_wrapped_bluejay bluejay_jay_maps) r)
-        }
+          {
+            tag = og_tag;
+            body =
+              TypeRecord
+                (Ident_map.map
+                   (unwrapped_bluejay_from_wrapped_bluejay bluejay_jay_maps)
+                   r);
+          }
       | Function (id_lst, f_expr) ->
           {
             tag = og_tag;
@@ -660,11 +670,7 @@
       | Assume e ->
           let e' = unwrapped_bluejay_from_wrapped_bluejay bluejay_jay_maps e in
           { tag = og_tag; body = Assume e' }
-<<<<<<< HEAD
-      | _ -> failwith "TBI!")
-=======
       | _ -> wrapped)
->>>>>>> a041d47c
 
 let rec sem_bluejay_from_core_bluejay bluejay_jay_maps
     (core_edesc : core_bluejay_edesc) : sem_bluejay_edesc =
@@ -824,11 +830,7 @@
   expr
   |> sem_bluejay_from_core_bluejay bluejay_jay_maps
   |> syn_bluejay_from_sem_bluejay bluejay_jay_maps
-<<<<<<< HEAD
-  |> unwrapped_bluejay_from_wrapped_bluejay bluejay_jay_maps
-=======
-  (* |> unwrapped_bluejay_from_wrapped_bluejay bluejay_jay_maps *)
->>>>>>> a041d47c
+(* |> unwrapped_bluejay_from_wrapped_bluejay bluejay_jay_maps *)
 
 let wrapped_bluejay_from_unwrapped_bluejay bluejay_jay_maps unwrapped =
   Typed_expr_desc_map.fold
@@ -854,7 +856,11 @@
     match t with
     (* TODO: HACK *)
     | TypeSet (td, _) ->
-        let () = Fmt.pr "\n\n equality check for: %a and %a\n\n" Bluejay_ast_internal_pp.pp_expr_desc td Bluejay_ast_internal_pp.pp_expr_desc new_t in 
+        let () =
+          Fmt.pr "\n\n equality check for: %a and %a\n\n"
+            Bluejay_ast_internal_pp.pp_expr_desc td
+            Bluejay_ast_internal_pp.pp_expr_desc new_t
+        in
         if Bluejay_ast_internal.tagless_equal_expr_desc td new_t
         then
           new_expr_desc
@@ -864,25 +870,25 @@
     | _ -> new_t
   else
     (* let transform_funsig (Funsig (fid, args, fe_desc)) =
-      Funsig (fid, args, replace_type fe_desc new_t tag)
-    in
-    let transform_typed_funsig fun_sig =
-      match fun_sig with
-      | Typed_funsig (fid, typed_params, (f_body, ret_type)) ->
-          let typed_params' =
-            List.map
-              (fun (param, t) -> (param, replace_type t new_t tag))
-              typed_params
-          in
-          let f_body' = replace_type f_body new_t tag in
-          let ret_type' = replace_type ret_type new_t tag in
-          Typed_funsig (fid, typed_params', (f_body', ret_type'))
-      | DTyped_funsig (fid, (param, t), (f_body, ret_type)) ->
-          let t' = replace_type t new_t tag in
-          let f_body' = replace_type f_body new_t tag in
-          let ret_type' = replace_type ret_type new_t tag in
-          DTyped_funsig (fid, (param, t'), (f_body', ret_type'))
-    in *)
+         Funsig (fid, args, replace_type fe_desc new_t tag)
+       in
+       let transform_typed_funsig fun_sig =
+         match fun_sig with
+         | Typed_funsig (fid, typed_params, (f_body, ret_type)) ->
+             let typed_params' =
+               List.map
+                 (fun (param, t) -> (param, replace_type t new_t tag))
+                 typed_params
+             in
+             let f_body' = replace_type f_body new_t tag in
+             let ret_type' = replace_type ret_type new_t tag in
+             Typed_funsig (fid, typed_params', (f_body', ret_type'))
+         | DTyped_funsig (fid, (param, t), (f_body, ret_type)) ->
+             let t' = replace_type t new_t tag in
+             let f_body' = replace_type f_body new_t tag in
+             let ret_type' = replace_type ret_type new_t tag in
+             DTyped_funsig (fid, (param, t'), (f_body', ret_type'))
+       in *)
     let t' =
       match t with
       | Int _ | Bool _ | Var _ | Input | TypeError _ | TypeUntouched _ -> t
@@ -893,11 +899,17 @@
       | Let (x, ed1, ed2) ->
           Let (x, replace_type ed1 new_t tag, replace_type ed2 new_t tag)
       | LetRecFun (funsigs, e_desc) ->
-          let funsigs' = List.map (transform_funsig (fun t -> replace_type t new_t tag)) funsigs in
+          let funsigs' =
+            List.map
+              (transform_funsig (fun t -> replace_type t new_t tag))
+              funsigs
+          in
           let e_desc' = replace_type e_desc new_t tag in
           LetRecFun (funsigs', e_desc')
       | LetFun (funsig, e_desc) ->
-          let funsig' = transform_funsig (fun t -> replace_type t new_t tag) funsig in
+          let funsig' =
+            transform_funsig (fun t -> replace_type t new_t tag) funsig
+          in
           let e_desc' = replace_type e_desc new_t tag in
           LetFun (funsig', e_desc')
       | LetWithType (x, e1_desc, e2_desc, e3_desc) ->
@@ -906,11 +918,17 @@
           let e3_desc' = replace_type e3_desc new_t tag in
           LetWithType (x, e1_desc', e2_desc', e3_desc')
       | LetRecFunWithType (funsigs, e_desc) ->
-          let funsigs' = List.map (transform_typed_funsig (fun t -> replace_type t new_t tag)) funsigs in
+          let funsigs' =
+            List.map
+              (transform_typed_funsig (fun t -> replace_type t new_t tag))
+              funsigs
+          in
           let e_desc' = replace_type e_desc new_t tag in
           LetRecFunWithType (funsigs', e_desc')
       | LetFunWithType (funsig, e_desc) ->
-          let funsig' = transform_typed_funsig (fun t -> replace_type t new_t tag) funsig in
+          let funsig' =
+            transform_typed_funsig (fun t -> replace_type t new_t tag) funsig
+          in
           let e_desc' = replace_type e_desc new_t tag in
           LetFunWithType (funsig', e_desc')
       | Plus (e1_desc, e2_desc) ->
