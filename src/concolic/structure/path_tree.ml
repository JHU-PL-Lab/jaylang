
open Core
open Options.Fun.Infix



module type NODE =
  sig
    type children

    (*
      The cache of each node is contained in the caches of its children. It only
      exists for easy copying. I should note that I can discard the cache once
      neither child is a target because it will never be needed again. This is a TODO.
    *)
    type t =
      { expr_cache : Expression.Cache.t
      ; children   : children }

    val empty : t
    val claims_of_target : t -> Target.t -> Claim.t list * Expression.Cache.t
    val of_stem : Formulated_stem.t -> bool -> t * Target.t list
    val add_stem : t -> Target.t -> Formulated_stem.t -> bool -> t * Target.t list
    (** [add_stem t old_target stem failed_assume] adds the [stem] to the path tree [t] beginning from the
        [old_target], which was hit at the root of the stem. The interpretation that generated the [stem]
        ended in a failed assume/assert iff [failed_assume] is true.
          
        The new path tree and the acquired targets are returned. *)

    val set_unsat_target : t -> Target.t -> t
    (** [set_unsat_target t target] is [t] where the given [target] has been marked off as unsatisfiable. *)

    val set_timeout_target : t -> Target.t -> t
    (** [set_timeout_target t target] is [t] where the given [target] has been marked off as causing a solver timeout. *)
  end

module type CHILDREN =
  sig
    type child
    type node

    type t =
      | Pruned (* to signify end of tree in any way. We prune at max depth and when both children are collapsed *)
      | Both of { true_side : child ; false_side : child }
    val child_exn : t -> Branch.Direction.t -> child
    val update : t -> Branch.Direction.t -> child -> t
    (* val make_failed_assume : Branch.Runtime.t -> Formula_set.t -> Path.Reverse.t -> t * Target.t * Target.t *)
    val of_branch : Branch.Runtime.t -> node -> Path.Reverse.t -> t * Target.t
  end

module type CHILD =
  sig
    type node

    type t =
      | Hit of { node : node ; constraint_ : Claim.t }
      | Target_acquired of { constraint_ : Claim.t }
      (*| Waiting_to_pass_assume of { assumed_formulas : Formula_set.t }*) (* can join with target acquired... *)
      | Unsatisfiable
      | Solver_timeout

    val node_and_claim_exn : t -> node * Claim.t
    val make_hit_node : node -> Branch.Runtime.t -> t
    (* val make_failed_assume_child : Formula_set.t -> t *)
    val make_target_child : Branch.Runtime.t -> t
  end

module rec Node :
  NODE with
  type children := Children.t
  =
  struct
    type t =
      { expr_cache : Expression.Cache.t
      ; children   : Children.t }

    let empty : t =
      { expr_cache = Expression.Cache.empty
      ; children   = Children.Pruned }

    let child_node_exn (x : t) (dir : Branch.Direction.t) : t * Claim.t =
      Child.node_and_claim_exn
      @@ Children.child_exn x.children dir

    let claims_of_target (tree : t) (target : Target.t) : Claim.t list * Expression.Cache.t =
      let rec trace_path acc parent = function
        | last_dir :: [] -> begin
          match Children.child_exn parent.children last_dir with
          | Target_acquired { constraint_ } -> constraint_ :: acc, parent.expr_cache
          (* | Waiting_to_pass_assume { assumed_formulas = constraints } ->
            Formula_set.to_list constraints @ Formula_set.to_list parent.formulas @ acc *)
          | _ -> failwith "target not at end of path"
        end
        | next_dir :: tl ->
          let node_exn, claim = child_node_exn parent next_dir in
          trace_path
            (claim :: acc)
            node_exn
            tl
        | [] -> failwith "no path given for target"
      in
      trace_path [] tree (Path.Reverse.to_forward_path target.path).forward_path

    (*
      TODO: see about how we handle failing an assume immediately in root of the stem (because the root of the stem might not be the global scope)
    *)
    let node_of_stem (initial_path : Path.Reverse.t) (stem : Formulated_stem.t) (_failed_assume : bool) : t * Target.t list =
      (* path passed in here is the path that includes the branch in the cons, or is empty if root *)
      let rec make_node acc_children stem acc_targets path =
        match stem with
        | Formulated_stem.Root { expr_cache } ->
          { expr_cache ; children = acc_children }, acc_targets
        | Cons { branch ; expr_cache ; tail } ->
          let path_to_children = Path.Reverse.drop_hd_exn path in (* drop the branch off the path *)
          let new_children, new_target = Children.of_branch branch { expr_cache ; children = acc_children } path_to_children in
          make_node new_children tail (new_target :: acc_targets) path_to_children
      in
      make_node Pruned stem []
      @@ Path.Reverse.concat (Formulated_stem.to_rev_path stem) initial_path
      (* match stem with *)
      (* | Cons { branch ; formulas ; tail } when failed_assume -> (* TODO: think about failed assume *)
        let path_to_assume = Path.Reverse.drop_hd_exn full_path in
        let children, t1, t2 = Children.make_failed_assume branch formulas path_to_assume in
        make_node path_to_assume children tail [ t1 ; t2 ] *)
      (* | Cons _ ->
        make_node full_path Pruned stem []
      | Root { expr_cache } ->
        { expr_cache ; children = Pruned }, [] *)

    let of_stem (stem : Formulated_stem.t) (failed_assume : bool) : t * Target.t list =
      node_of_stem Path.Reverse.empty stem failed_assume

    let add_stem (tree : t) (target : Target.t) (stem : Formulated_stem.t) (failed_assume : bool) : t * Target.t list =
      let rec loop path parent finish =
        match path with
        | [] -> failwith "setting target with no path"
        | last_dir :: [] -> (* would step onto target node if we followed last_dir *)
          let new_node, targets = node_of_stem target.path stem failed_assume in
          finish ({ parent with children = Children.update parent.children last_dir @@ Child.make_hit_node new_node target.branch }, targets)
        | next_dir :: tl ->
          let next_node, claim = child_node_exn parent next_dir in (* TODO: clean this up *)
          loop tl next_node (fun (node, targets) ->
            finish ({ parent with children = Children.update parent.children next_dir (Child.Hit { node ; constraint_ = claim }) }, targets)
          )
      in
      loop (Path.Reverse.to_forward_path target.path).forward_path tree (fun a -> a)

    (*
      No pruning yet. Just update tree and leave it hanging out there in memory
    *)
    let set_target (tree : t) (target : Target.t) (new_child : Child.t) : t =
      let rec loop path parent finish =
        match path with
        | [] -> failwith "setting target with no path"
        | last_dir :: [] -> finish { parent with children = Children.update parent.children last_dir new_child }
        | next_dir :: tl ->
          let next_node, claim = child_node_exn parent next_dir in (* TODO: clean this up *)
          loop tl next_node (fun node ->
            finish { parent with children = Children.update parent.children next_dir (Child.Hit { node ; constraint_ = claim }) }
          )
      in
      loop (Path.Reverse.to_forward_path target.path).forward_path tree (fun a -> a)
 
    let set_timeout_target (tree : t) (target : Target.t) : t =
      set_target tree target Child.Solver_timeout

    let set_unsat_target (tree : t) (target : Target.t) : t =
      set_target tree target Child.Unsatisfiable
  end
and Children :
  CHILDREN with
  type child := Child.t and
  type node  := Node.t
  =
  struct
    type t =
      | Pruned (* to signify end of tree in any way. We prune at max depth or if children can't exist (or later if they're exhausted) *)
      | Both of { true_side : Child.t ; false_side : Child.t }

    let child_exn (x : t) (dir : Branch.Direction.t) : Child.t =
      match x with
      | Pruned -> failwith "no child in child_exn"
      | Both r ->
        match dir with
        | True_direction -> r.true_side
        | False_direction -> r.false_side

    let update (x : t) (dir : Branch.Direction.t) (child : Child.t) : t =
      match x with
      | Pruned -> failwith "invalid argument"
      | Both r ->
        match dir with
        | True_direction -> Both { r with true_side = child }
        | False_direction -> Both { r with false_side = child }

<<<<<<< HEAD
    (* this is independent of the branch direction *)
    (* TODO: remove this because we filter formulated stem to only have nonconst branches already *)
    let is_valid_target (branch : Branch.Runtime.t) : bool =
      not
      @@ Concolic_key.is_const branch.condition_key

    let make_failed_assume (branch : Branch.Runtime.t) (assumed_formulas : Formula_set.t) (path : Path.Reverse.t) : t * (Target.t * Target.t) option =
=======
    (* let make_failed_assume (branch : Branch.Runtime.t) (assumed_formulas : Formula_set.t) (path : Path.Reverse.t) : t * Target.t * Target.t =
>>>>>>> 6db532bb
      let failed_assume_child = Child.make_failed_assume_child assumed_formulas in

      let branch_other_dir = Branch.Runtime.other_direction branch in
      let other_child = Child.make_target_child branch_other_dir in

      let children =
        match branch.direction with
        | True_direction  -> Both { true_side = failed_assume_child ; false_side = other_child }
        | False_direction -> Both { true_side = other_child ; false_side = failed_assume_child }
      in
      children
      , Target.create branch @@ Path.Reverse.cons branch.direction path
      , Target.create branch_other_dir @@ Path.Reverse.cons branch_other_dir.direction path *)


    let of_branch (branch : Branch.Runtime.t) (node : Node.t) (path : Path.Reverse.t) : t * Target.t =
      let branch_other_dir = Branch.Runtime.other_direction branch in
      let child = Child.make_hit_node node branch in
      let other_child = Child.make_target_child branch_other_dir in

      let children =
        match branch.direction with
        | True_direction  -> Both { true_side = child ; false_side = other_child }
        | False_direction -> Both { true_side = other_child ; false_side = child }
      in
      children
      , Target.create branch_other_dir @@ Path.Reverse.cons branch_other_dir.direction path
  end
and Child :
  CHILD with
  type node := Node.t
  =
  struct
    type t =
      | Hit of { node : Node.t ; constraint_ : Claim.t }
      | Target_acquired of { constraint_ : Claim.t }
      (* | Waiting_to_pass_assume of { assumed_formulas : Formula_set.t } *)
      | Unsatisfiable
      | Solver_timeout

    let node_and_claim_exn (x : t) : Node.t * Claim.t =
      match x with
      | Hit { node ; constraint_ } -> node, constraint_
      | _ -> failwith "no node in node_exn"

    let make_hit_node (node : Node.t) (branch : Branch.Runtime.t) : t =
      Hit { node ; constraint_ = Branch.Runtime.to_claim branch }

    (* let make_failed_assume_child (assumed_formulas : Formula_set.t) : t =
      Waiting_to_pass_assume { assumed_formulas }  *)

    let make_target_child (branch : Branch.Runtime.t) : t =
      Target_acquired { constraint_ = Branch.Runtime.to_claim branch }
  end

type t =
  { root         : Node.t
  ; target_queue : Target_queue.t }

let of_options : (unit, t) Options.Fun.a =
  Target_queue.of_options
  ^>> fun target_queue -> { root = Node.empty ; target_queue }

let claims_of_target (x : t) (target : Target.t) : Claim.t list * Expression.Cache.t =
  Node.claims_of_target x.root target

let cache_of_target (x : t) (target : Target.t) : Expression.Cache.t =
  Tuple2.get2
  @@ Node.claims_of_target x.root target

let enqueue (x : t) (targets : Target.t list) : t =
  { x with target_queue = Target_queue.push_list x.target_queue targets }

let enqueue_result (g : unit -> Node.t * Target.t list) (x : t) : t =
  let root, targets = g () in
  enqueue { x with root } targets

let of_stem : (Formulated_stem.t, bool -> Branch.t list -> t) Options.Fun.a =
  Options.Fun.thaw
  @@ of_options
  ^>> fun x -> fun (stem : Formulated_stem.t) (failed_assume : bool) (hit_branches : Branch.t list) ->
    enqueue_result
      (fun _ -> Node.of_stem stem failed_assume)
      { x with target_queue = Target_queue.hit_branches x.target_queue hit_branches }

let add_stem (x : t) (target : Target.t) (stem : Formulated_stem.t) (failed_assume : bool) (hit_branches : Branch.t list) : t =
  enqueue_result
    (fun _ -> Node.add_stem x.root target stem failed_assume)
    { x with target_queue = Target_queue.hit_branches x.target_queue hit_branches }

let set_unsat_target (x : t) (target : Target.t) : t =
  { x with root = Node.set_unsat_target x.root target }

let set_timeout_target (x : t) (target : Target.t) : t =
  { x with root = Node.set_timeout_target x.root target }

let pop_target ?(kind : Target_queue.Pop_kind.t = DFS) (x : t) : (Target.t * t) option =
  Option.map ~f:(fun (target, new_queue) -> target, { x with target_queue = new_queue })
  @@ Target_queue.pop ~kind x.target_queue<|MERGE_RESOLUTION|>--- conflicted
+++ resolved
@@ -193,17 +193,7 @@
         | True_direction -> Both { r with true_side = child }
         | False_direction -> Both { r with false_side = child }
 
-<<<<<<< HEAD
-    (* this is independent of the branch direction *)
-    (* TODO: remove this because we filter formulated stem to only have nonconst branches already *)
-    let is_valid_target (branch : Branch.Runtime.t) : bool =
-      not
-      @@ Concolic_key.is_const branch.condition_key
-
-    let make_failed_assume (branch : Branch.Runtime.t) (assumed_formulas : Formula_set.t) (path : Path.Reverse.t) : t * (Target.t * Target.t) option =
-=======
     (* let make_failed_assume (branch : Branch.Runtime.t) (assumed_formulas : Formula_set.t) (path : Path.Reverse.t) : t * Target.t * Target.t =
->>>>>>> 6db532bb
       let failed_assume_child = Child.make_failed_assume_child assumed_formulas in
 
       let branch_other_dir = Branch.Runtime.other_direction branch in
