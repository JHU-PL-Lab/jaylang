(**
  File: evaluator.mli
  Purpose: concolically evaluate the program repeatedly

  Detailed description:
    This runs the interpreter repeatedly and only stops when at a terminal
    status--timeout was hit, a program error was found, or all paths were
    exhausted.
*)

<<<<<<< HEAD
val runtime : float ref
=======
val global_runtime : float Utils.Safe_cell.t
(** [global_runtime] is a cell containing the total global time spent
    on interpretation. *)
>>>>>>> 5cafde83

module Make : functor (_ : Solve.S) (P : Pause.S) (_ : Options.V) -> sig
  val eval : Lang.Ast.Embedded.t -> Status.Terminal.t P.t
  (** [eval pgm] is the result of concolic evaluation on [pgm]. *)
end

val lwt_eval : (Lang.Ast.Embedded.t, Status.Terminal.t Lwt.t) Options.Arrow.t
(** [lwt_eval pgm] is the reuslt of concolic evaluation on [pgm] using the default
    global [Solve.S] module. *)<|MERGE_RESOLUTION|>--- conflicted
+++ resolved
@@ -8,13 +8,9 @@
     exhausted.
 *)
 
-<<<<<<< HEAD
-val runtime : float ref
-=======
 val global_runtime : float Utils.Safe_cell.t
 (** [global_runtime] is a cell containing the total global time spent
     on interpretation. *)
->>>>>>> 5cafde83
 
 module Make : functor (_ : Solve.S) (P : Pause.S) (_ : Options.V) -> sig
   val eval : Lang.Ast.Embedded.t -> Status.Terminal.t P.t
