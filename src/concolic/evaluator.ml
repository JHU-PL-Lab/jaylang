--- conflicted
+++ resolved
@@ -104,19 +104,9 @@
       match
         (* find the matching pattern and add to env any values capture by the pattern *)
         List.find_map patterns ~f:(fun (pat, body) ->
-<<<<<<< HEAD
-          match pat, v with
-          | PAny, _ -> Some (body, env)
-          | PVariable id, _ -> Some (body, Env.add id v env)
-          | PVariant { variant_label ; payload_id }, VVariant { label ; payload }
-              when VariantLabel.equal variant_label label ->
-            Some (body, Env.add payload_id payload env)
-          | _ -> None
-=======
           match Value.matches v pat with
-          | Some bindings -> Some (body, fun env ->
+          | Some bindings -> Some (body,
             List.fold bindings ~init:env ~f:(fun acc (v_bind, id_bind) -> Env.add id_bind v_bind acc)
->>>>>>> cbab10f6
           )
           | None -> None
         )
