--- conflicted
+++ resolved
@@ -4,67 +4,6 @@
 open Expr
 open Value
 
-<<<<<<< HEAD
-=======
-module State_M = struct
-  module State = struct
-    type t = { step : int ; max_step : int ; session : Eval_session.t }
-  end
-
-  include Utils.State_read_result.Make (State) (Env) (Status.Eval)
-
-  let run (x : 'a m) (session : Eval_session.t) : Status.Eval.t =
-    x.run
-      ~reject:Fn.id
-      ~accept:(fun _ s -> Eval_session.finish s.session)
-      State.{ step = 0 ; max_step = Eval_session.get_max_step session ; session }
-      Env.empty
-
-  let[@inline always][@specialise] modify_session (f : Eval_session.t -> Eval_session.t) : unit m =
-    modify (fun s -> { s with session = f s.session })
-
-  (*
-    As a general observation, it is more efficient to be hands-on and write this
-    using the structure of State_read_result instead of using `read`, `return`, etc.
-    I suppose this is due to better inlining. I consider the tradeoff in favor
-    of more efficiency to be worth the less general code.
-  *)
-  let incr_step : int m =
-    { run =
-      fun ~reject ~accept s _ ->
-        let step = s.step + 1 in
-        if step > s.max_step
-        then reject @@ Eval_session.reach_max_step s.session
-        else accept step { s with step }
-    }
-
-  let[@inline always][@specialise] modify_and_return (f : Eval_session.t -> Eval_session.t * 'a) : 'a m =
-    { run =
-      fun ~reject:_ ~accept s _ ->
-        let session, a = f s.session in
-        accept a { s with session }
-    }
-
-  let read_env : Env.t m =
-    let%bind (_, e) = read in
-    return e
-
-  let[@inline always] fail_map (f : Eval_session.t -> Status.Eval.t) : 'a m =
-    let%bind ({ session ; _ }, _) = read in
-    fail @@ f session
-
-  let diverge : 'a m = fail_map Eval_session.diverge
-  let abort msg: 'a m = fail_map @@ Eval_session.abort msg
-  let type_mismatch msg : 'a m = fail_map @@ Eval_session.type_mismatch msg
-
-  let[@inline always] fetch (id : Ident.t) : Value.t m =
-    let%bind env = read_env in
-    match Env.fetch id env with
-    | None -> fail_map @@ Fn.flip Eval_session.unbound_variable id
-    | Some v -> return v
-end
-
->>>>>>> bd3b7339
 module Error_msg = struct
   let project_non_record label v =
     Format.sprintf "Label %s not found in non-record `%s`" (RecordLabel.to_string label) (Value.to_string v)
@@ -110,8 +49,8 @@
   let ref_step = ref 0 in
   let max_step = Eval_session.get_max_step !ref_sess in
 
-  let type_mismatch s = 
-    raise @@ Failed_interp (Eval_session.type_mismatch !ref_sess s) in
+  let type_mismatch msg = 
+    raise @@ Failed_interp (Eval_session.type_mismatch msg !ref_sess) in
 
   let rec eval (expr : Embedded.t) (env : Env.t) : Value.t =
     let open Value.M in (* expose Value constructors *)
@@ -254,13 +193,8 @@
       ref_sess := sess;
       input
     (* Failure cases *)
-<<<<<<< HEAD
-    | EAbort -> raise @@ Failed_interp (Eval_session.abort !ref_sess)
+    | EAbort msg -> raise @@ Failed_interp (Eval_session.abort msg !ref_sess)
     | EDiverge -> raise @@ Failed_interp (Eval_session.diverge !ref_sess)
-=======
-    | EAbort msg -> abort msg
-    | EDiverge -> diverge
->>>>>>> bd3b7339
   in
 
   try
