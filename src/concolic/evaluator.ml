open Core
open Jayil.Ast
open Dvalue (* just to expose constructors *)

module CLog = Dj_common.Log.Export.CLog

let check_pattern (env : Denv.t) (vx : var) (p : pattern) : bool =
  match (Denv.fetch_val env vx, p) with
  | Direct (Value_int _), Int_pattern -> true
  | Direct (Value_bool _), Bool_pattern -> true
  | Direct (Value_function _), _ -> failwith "fun must be a closure"
  | Direct (Value_record _), _ -> failwith "record must be a closure"
  | RecordClosure (Record_value record, _), Rec_pattern label_set ->
      Ident_set.for_all (fun id -> Ident_map.mem id record) label_set
  | RecordClosure (Record_value record, _), Strict_rec_pattern label_set ->
      Ident_set.equal label_set (Ident_set.of_enum @@ Ident_map.keys record)
  | FunClosure _, Fun_pattern -> true
  | _, Any_pattern -> true
  | _, _ -> false

module Cresult =
  struct
    type t =
      | Ok of { denv : Denv.t ; dval : Dvalue.t ; step : int ; symb_session : Session.Symbolic.t }
      | Found_abort of Session.Symbolic.t
      | Type_mismatch of Session.Symbolic.t
      | Found_failed_assume of Session.Symbolic.t
      | Reach_max_step of Session.Symbolic.t

    let pp (x : t) : string =
      match x with
      | Ok r -> Dvalue.pp r.dval
      | Found_abort _ -> "Found abort in interpretation"
      | Type_mismatch _ -> "Type mismatch in interpretation"
      | Reach_max_step _ -> "Reach max steps during interpretation"
      | Found_failed_assume _ -> "Found failed assume or assert"

    let return denv dval symb_session step = Ok { denv ; dval ; step ; symb_session }

    let get_session = function
    | Ok { symb_session = s ; _ } 
    | Found_abort s
    | Type_mismatch s
    | Found_failed_assume s
    | Reach_max_step s -> s

    let reach_max_step =
      fun s -> Reach_max_step (Session.Symbolic.reach_max_step s)

    let found_abort =
      fun s -> Found_abort (Session.Symbolic.found_abort s)

    let failed_assume =
      fun s -> Found_failed_assume (Session.Symbolic.fail_assume s)

    let type_mismatch =
      fun s -> Type_mismatch (Session.Symbolic.found_type_mismatch s)
  end

open Cresult

(*
  ----------
  BEGIN EVAL
  ----------

  This section is basically an interpreter injected with concolic logic.
  It is a single evaluation of the program, and it accumulates symbolic formulas.

  I used to have a nice state monad here, but because of the ppx expansion, we 
  lost tail recursion, so now I just manually pass it through and case on the
  result a *lot*. It's ugly, but it's faster than with the nice state monad.
*)

type c = Cresult.t -> Cresult.t

let eval_exp
  ~(symb_session : Session.Symbolic.t)
  (e : expr)
  : Session.Symbolic.t
  =
  let max_step = Session.Symbolic.get_max_step symb_session in

  let rec eval_exp
    ~(symb_session : Session.Symbolic.t)
    ~(step : int)
    (env : Denv.t)
    (Expr clauses : expr)
    (cont : c)
    : Cresult.t
    =
    match clauses with
    | [] -> failwith "empty clause list" (* safe because empty clause list is a parse error *)
    | clause :: [] -> eval_clause ~symb_session ~step env clause cont
    | clause :: nonempty_tl ->
      eval_clause ~symb_session ~step env clause (function
        | Ok { denv ; symb_session ; step ; _ } -> eval_exp ~symb_session ~step denv (Expr nonempty_tl) cont
        | res -> res
      )

  and eval_clause
    ~(symb_session : Session.Symbolic.t)
    ~(step : int)
    (env : Denv.t)
    (Clause (Var (x, _), cbody) : clause)
    (cont : c)
    : Cresult.t
    =
    let step = step + 1 in

    if step >= max_step
    then reach_max_step symb_session
    else
      let x_key = Concolic_key.create x step in

      let next ?(step : int = step) v s =
        cont @@ return (Denv.add env x v x_key) v s step
      in
      
      match cbody with
      | Value_body ((Value_function vf) as v) ->
        (* x = fun ... ; *)
        next (FunClosure (x, vf, env)) @@ Session.Symbolic.add_key_eq_val x_key v symb_session
      | Value_body ((Value_record r) as v) ->
        (* x = { ... } ; *)
        next (RecordClosure (r, env)) @@ Session.Symbolic.add_key_eq_val x_key v symb_session
      | Value_body v -> 
        (* x = <bool or int> ; *)
        next (Direct v) @@ Session.Symbolic.add_key_eq_val x_key v symb_session
      | Var_body vx ->
        (* x = y ; *)
        let ret_val, ret_key = Denv.fetch env vx in
        next ret_val @@ Session.Symbolic.add_alias x_key ret_key symb_session
      | Conditional_body (cx, e1, e2) -> 
        (* x = if y then e1 else e2 ; *)
        let cond_val, condition_key = Denv.fetch env cx in
        begin
          match cond_val with
          | Direct (Value_bool b) ->
            let this_branch = Branch.Runtime.{ branch_key = x_key ; condition_key ; direction = Branch.Direction.of_bool b } in
            let e = if b then e1 else e2 in
            eval_exp ~symb_session:(Session.Symbolic.hit_branch this_branch symb_session) ~step env e (function
            | Ok { denv = ret_env ; dval = ret_val ; symb_session ; step } ->
              let last_v = Jayil.Ast_tools.retv e in (* last defined value in the branch *)
              let ret_key = Denv.fetch_key ret_env last_v in
              next ~step ret_val @@ Session.Symbolic.add_alias x_key ret_key symb_session
            | res -> res
            )
          | _ -> type_mismatch symb_session
        end
      | Input_body ->
        (* x = input ; *)
        let ret_val = Direct (Value_int (Session.Symbolic.get_feeder symb_session x_key)) in
        next ret_val @@ Session.Symbolic.add_input x_key ret_val symb_session
      | Appl_body (vf, varg) -> begin 
        (* x = f y ; *)
        match Denv.fetch_val env vf with
        | FunClosure (_, Function_value (Var (param, _), body), fenv) ->
          (* increment step count so that the key for the parameter gets an identifier different than the clause *)
          let step = step + 1 in

          (* varg is the argument that fills in param *)
          let arg, arg_key = Denv.fetch env varg in
          let param_key = Concolic_key.create param step in
          let env' = Denv.add fenv param arg param_key in

          (* returned value of function *)
          eval_exp ~symb_session:(Session.Symbolic.add_alias param_key arg_key symb_session) ~step env' body (function
          | Ok { denv = ret_env ; dval = ret_val ; step ; symb_session } ->
            let last_v = Jayil.Ast_tools.retv body in
            let ret_key = Denv.fetch_key ret_env last_v in

            (* exit function: *)
            next ~step ret_val @@ Session.Symbolic.add_alias x_key ret_key symb_session
          | res -> res
          )
        | _ -> type_mismatch symb_session
        end
      | Match_body (vy, p) ->
        (* x = y ~ <pattern> ; *)
        let match_res = Value_bool (check_pattern env vy p) in
        let y_key = Denv.fetch_key env vy in
        next (Direct match_res) @@ Session.Symbolic.add_match x_key y_key p symb_session
      | Projection_body (v, label) -> begin
        match Denv.fetch_val env v with
        | RecordClosure (Record_value r, denv) ->
          let proj_var = Ident_map.find label r in
          let ret_val, ret_key = Denv.fetch denv proj_var in
          next ret_val @@ Session.Symbolic.add_alias x_key ret_key symb_session
        | Direct (Value_record (Record_value _record)) ->
          failwith "project should also have a closure"
        | _ -> type_mismatch symb_session
        end
      | Not_body vy ->
        (* x = not y ; *)
        let y_val, y_key = Denv.fetch env vy in
        begin
          match y_val with
          | Direct (Value_bool b) ->
            next (Direct (Value_bool (not b))) @@ Session.Symbolic.add_not x_key y_key symb_session
          | _ -> type_mismatch symb_session
        end
      | Binary_operation_body (vy, op, vz) ->
        (* x = y op z *)
        let y, y_key = Denv.fetch env vy in
        let z, z_key = Denv.fetch env vz in
        begin
          match y, z with
<<<<<<< HEAD
          | Direct v1, Direct v2 -> return (v1, v2)
          | _ -> type_mismatch
        in
        match op, v1, v2 with
        | Binary_operator_plus, Value_int n1, Value_int n2                  -> return @@ Value_int  (n1 + n2)
        | Binary_operator_minus, Value_int n1, Value_int n2                 -> return @@ Value_int  (n1 - n2)
        | Binary_operator_times, Value_int n1, Value_int n2                 -> return @@ Value_int  (n1 * n2)
        | Binary_operator_divide, Value_int n1, Value_int n2                -> return @@ Value_int  (n1 / n2)
        | Binary_operator_modulus, Value_int n1, Value_int n2               -> return @@ Value_int  (n1 mod n2)
        | Binary_operator_less_than, Value_int n1, Value_int n2             -> return @@ Value_bool (n1 < n2)
        | Binary_operator_less_than_or_equal_to, Value_int n1, Value_int n2 -> return @@ Value_bool (n1 <= n2)
        | Binary_operator_equal_to, Value_int n1, Value_int n2              -> return @@ Value_bool (n1 = n2)
        | Binary_operator_equal_to, Value_bool b1, Value_bool b2            -> return @@ Value_bool (Bool.(b1 = b2))
        | Binary_operator_and, Value_bool b1, Value_bool b2                 -> return @@ Value_bool (b1 && b2)
        | Binary_operator_or, Value_bool b1, Value_bool b2                  -> return @@ Value_bool (b1 || b2)
        | Binary_operator_not_equal_to, Value_int n1, Value_int n2          -> return @@ Value_bool (n1 <> n2)
        | _ -> type_mismatch
      in
      let%bind () = modify @@ Session.Symbolic.add_binop x_key op y_key z_key in
      next @@ Direct v
    | Abort_body -> found_abort
    | Assert_body cx | Assume_body cx ->
      let cond_val, cond_key = Denv.fetch env cx in 
      let%bind b =
=======
          | Direct v1, Direct v2 ->
            let symb_session = Session.Symbolic.add_binop x_key op y_key z_key symb_session in
            begin
            match op, v1, v2 with
            | Binary_operator_plus, Value_int n1, Value_int n2                  -> next (Direct (Value_int  (n1 + n2)))
            | Binary_operator_minus, Value_int n1, Value_int n2                 -> next (Direct (Value_int  (n1 - n2)))
            | Binary_operator_times, Value_int n1, Value_int n2                 -> next (Direct (Value_int  (n1 * n2)))
            | Binary_operator_divide, Value_int n1, Value_int n2                -> next (Direct (Value_int  (n1 / n2)))
            | Binary_operator_modulus, Value_int n1, Value_int n2               -> next (Direct (Value_int  (n1 mod n2)))
            | Binary_operator_less_than, Value_int n1, Value_int n2             -> next (Direct (Value_bool (n1 < n2)))
            | Binary_operator_less_than_or_equal_to, Value_int n1, Value_int n2 -> next (Direct (Value_bool (n1 <= n2)))
            | Binary_operator_equal_to, Value_int n1, Value_int n2              -> next (Direct (Value_bool (n1 = n2)))
            | Binary_operator_equal_to, Value_bool b1, Value_bool b2            -> next (Direct (Value_bool (Bool.(b1 = b2))))
            | Binary_operator_and, Value_bool b1, Value_bool b2                 -> next (Direct (Value_bool (b1 && b2)))
            | Binary_operator_or, Value_bool b1, Value_bool b2                  -> next (Direct (Value_bool (b1 || b2)))
            | Binary_operator_not_equal_to, Value_int n1, Value_int n2          -> next (Direct (Value_bool (n1 <> n2)))
            | _ -> type_mismatch
            end
            symb_session
        | _ -> type_mismatch symb_session
        end
      | Abort_body -> found_abort symb_session
      | Assert_body cx | Assume_body cx ->
        let cond_val, cond_key = Denv.fetch env cx in 
>>>>>>> 9e4377cb
        match cond_val with
        | Direct (Value_bool b) ->
          let symb_session = Session.Symbolic.found_assume cond_key symb_session in
          if not b
          then failed_assume symb_session
          else next cond_val symb_session
        | _ -> type_mismatch symb_session
  in

  get_session
  @@ eval_exp ~symb_session ~step:0 Denv.empty e (fun res ->
      let s = Cresult.pp res in
      CLog.app (fun m -> m "Evaluated to: %s\n" s);
      res
    )

(*
  -------------------
  BEGIN CONCOLIC EVAL   
  -------------------

  This sections starts up and runs the concolic evaluator (see the eval_exp above)
  repeatedly to hit all the branches.

  This eval spans multiple symbolic sessions, trying to hit the branches.
*)
let rec loop (e : expr) (prev_session : Session.t) : Session.Status.t Lwt.t =
  let open Lwt.Infix in
  let%lwt () = Lwt.pause () in
  Session.next prev_session
  >>= begin function
      | `Done status ->
        CLog.app (fun m -> m "\n------------------------------\nFinishing concolic evaluation...\n\n");
        CLog.app (fun m -> m "Ran %d interpretations.\n" (Session.run_num prev_session));
        CLog.app (fun m -> m "Session status: %s.\n" (Session.Status.to_string status));
        Lwt.return status
      | `Next (session, symb_session) ->
        CLog.app (fun m -> m "\n------------------------------\nRunning interpretation (%d) ...\n\n" (Session.run_num session));
        let t0 = Caml_unix.gettimeofday () in
        let resulting_symbolic = eval_exp ~symb_session e in
        let t1 = Caml_unix.gettimeofday () in
        CLog.app (fun m -> m "Interpretation finished in %fs.\n\n" (t1 -. t0));
        loop e
        @@ Session.accum_symbolic session resulting_symbolic
      end

let seed =
  String.fold "jhu-pl-lab" ~init:0 ~f:(fun acc c -> Char.to_int c + acc)

let lwt_eval : (Jayil.Ast.expr, Session.Status.t Lwt.t) Options.Fun.t =
  let f =
    fun (r : Options.t) ->
      fun (e : Jayil.Ast.expr) ->
        if not r.random then Random.init seed;
        CLog.app (fun m -> m "\nStarting concolic execution...\n");
        (* Repeatedly evaluate program: *)
        Concolic_riddler.reset ();
        Lwt_unix.with_timeout r.global_timeout_sec
        @@ fun () ->
          loop e
          @@ Options.Fun.run Session.with_options r Session.empty
  in
  Options.Fun.make f<|MERGE_RESOLUTION|>--- conflicted
+++ resolved
@@ -206,32 +206,6 @@
         let z, z_key = Denv.fetch env vz in
         begin
           match y, z with
-<<<<<<< HEAD
-          | Direct v1, Direct v2 -> return (v1, v2)
-          | _ -> type_mismatch
-        in
-        match op, v1, v2 with
-        | Binary_operator_plus, Value_int n1, Value_int n2                  -> return @@ Value_int  (n1 + n2)
-        | Binary_operator_minus, Value_int n1, Value_int n2                 -> return @@ Value_int  (n1 - n2)
-        | Binary_operator_times, Value_int n1, Value_int n2                 -> return @@ Value_int  (n1 * n2)
-        | Binary_operator_divide, Value_int n1, Value_int n2                -> return @@ Value_int  (n1 / n2)
-        | Binary_operator_modulus, Value_int n1, Value_int n2               -> return @@ Value_int  (n1 mod n2)
-        | Binary_operator_less_than, Value_int n1, Value_int n2             -> return @@ Value_bool (n1 < n2)
-        | Binary_operator_less_than_or_equal_to, Value_int n1, Value_int n2 -> return @@ Value_bool (n1 <= n2)
-        | Binary_operator_equal_to, Value_int n1, Value_int n2              -> return @@ Value_bool (n1 = n2)
-        | Binary_operator_equal_to, Value_bool b1, Value_bool b2            -> return @@ Value_bool (Bool.(b1 = b2))
-        | Binary_operator_and, Value_bool b1, Value_bool b2                 -> return @@ Value_bool (b1 && b2)
-        | Binary_operator_or, Value_bool b1, Value_bool b2                  -> return @@ Value_bool (b1 || b2)
-        | Binary_operator_not_equal_to, Value_int n1, Value_int n2          -> return @@ Value_bool (n1 <> n2)
-        | _ -> type_mismatch
-      in
-      let%bind () = modify @@ Session.Symbolic.add_binop x_key op y_key z_key in
-      next @@ Direct v
-    | Abort_body -> found_abort
-    | Assert_body cx | Assume_body cx ->
-      let cond_val, cond_key = Denv.fetch env cx in 
-      let%bind b =
-=======
           | Direct v1, Direct v2 ->
             let symb_session = Session.Symbolic.add_binop x_key op y_key z_key symb_session in
             begin
@@ -256,7 +230,6 @@
       | Abort_body -> found_abort symb_session
       | Assert_body cx | Assume_body cx ->
         let cond_val, cond_key = Denv.fetch env cx in 
->>>>>>> 9e4377cb
         match cond_val with
         | Direct (Value_bool b) ->
           let symb_session = Session.Symbolic.found_assume cond_key symb_session in
