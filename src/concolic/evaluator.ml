--- conflicted
+++ resolved
@@ -187,10 +187,7 @@
       | Match_body (vy, p) ->
         (* x = y ~ <pattern> ; *)
         let b = check_pattern env vy p in
-<<<<<<< HEAD
-=======
         (* match is always constant because it is determined by a parent branch, so there are no formulas to add. But we do add so that instrumented version doesn't fail *)
->>>>>>> ef85905d
         next (Direct (Value_bool b)) @@ Session.Symbolic.add_key_eq_bool x_key b symb_session
       | Projection_body (v, label) -> begin
         match Denv.fetch_val env v with
