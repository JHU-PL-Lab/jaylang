
<<<<<<< HEAD
val test_pgm : (Lang.Ast.Embedded.pgm, Status.Terminal.t) Options.Arrow.t
(** [test_pgm pgm] is the result of concolic evaluation on [pgm],
=======
type 'a test = ('a, do_wrap:bool -> Status.Terminal.t) Options.Arrow.t

val test_bjy : Lang.Ast.Bluejay.pgm test
(** [test_bjy pgm] is the result of concolic evaluation on [pgm],
>>>>>>> c38b7995
    or timeout if the timeout limit was exceeded. The result is printed
    to stdout. *)

val test : Core.Filename.t test
(** [test filename do_wrap] is the result of concolic evaluation on the Bluejay
    program parsed from [filename], or timeout if the timeout limit was
    exceeded. The result is printed to stdout. *)<|MERGE_RESOLUTION|>--- conflicted
+++ resolved
@@ -1,13 +1,8 @@
 
-<<<<<<< HEAD
-val test_pgm : (Lang.Ast.Embedded.pgm, Status.Terminal.t) Options.Arrow.t
-(** [test_pgm pgm] is the result of concolic evaluation on [pgm],
-=======
 type 'a test = ('a, do_wrap:bool -> Status.Terminal.t) Options.Arrow.t
 
 val test_bjy : Lang.Ast.Bluejay.pgm test
 (** [test_bjy pgm] is the result of concolic evaluation on [pgm],
->>>>>>> c38b7995
     or timeout if the timeout limit was exceeded. The result is printed
     to stdout. *)
 
