--- conflicted
+++ resolved
@@ -108,14 +108,8 @@
   ; target_queue : Target_queue.t
   ; run_num      : int
   ; options      : Options.t
-<<<<<<< HEAD
   ; status       : Cstatus.t
-  ; last_sym     : Symbolic.t option }
-=======
-  ; quit         : bool
-  ; has_pruned   : bool (* true iff some evaluation hit more nodes than are allowed to be kept or interpretation was stopped due to max step *)
   ; last_sym     : Symbolic.Dead.t option }
->>>>>>> 2b5b58e9
 
 let empty : t =
   { tree         = Root.empty
@@ -135,33 +129,18 @@
   { empty with branch_info = Branch_info.of_expr expr } *)
 
 let accum_symbolic (x : t) (sym : Symbolic.t) : t =
-<<<<<<< HEAD
-  let sym = Symbolic.finish sym x.tree in
-  (* let branch_info  = Branch_info.merge x.branch_info @@ Symbolic.branch_info sym in *)
+  let dead_sym = Symbolic.finish sym x.tree in
+  (* let branch_info  = Branch_info.merge x.branch_info @@ Symbolic.Dead.branch_info dead_sym in *)
   let target_queue =
-    let targets = Symbolic.targets_exn sym in
+    let targets = Symbolic.Dead.targets dead_sym in
     (* let hit_counts = List.map targets ~f:(fun target -> Branch_info.get_hit_count branch_info (Branch.Runtime.to_ast_branch target.branch)) in *)
     Target_queue.push_list x.target_queue targets (*hit_counts*)
-=======
-  let dead_sym = Symbolic.finish sym x.tree in
-  let branch_info  = Branch_info.merge x.branch_info @@ Symbolic.Dead.branch_info dead_sym in
-  let target_queue =
-    let targets = Symbolic.Dead.targets dead_sym in
-    let hit_counts = List.map targets ~f:(fun target -> Branch_info.get_hit_count branch_info (Branch.Runtime.to_ast_branch target.branch)) in
-    Target_queue.push_list x.target_queue targets hit_counts
->>>>>>> 2b5b58e9
   in
   let new_status =
     
   { x with
-<<<<<<< HEAD
-    tree         = Symbolic.root_exn sym
-  ; has_pruned   = Cstatus.update_for_pruned x.status (Symbolic.hit_max_depth sym || Symbolic.is_reach_max_step sym)
-=======
     tree         = Symbolic.Dead.root dead_sym
-  ; has_pruned   = x.has_pruned || Symbolic.Dead.hit_max_depth dead_sym || Symbolic.Dead.is_reach_max_step dead_sym
-  ; branch_info
->>>>>>> 2b5b58e9
+  ; has_pruned   = Cstatus.update_for_pruned x.status (Symbolic.Dead.hit_max_depth dead_sym || Symbolic.Dead.is_reach_max_step dead_sym)
   ; target_queue
   ; quit         =
     x.quit
