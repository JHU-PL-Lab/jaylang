(**
   A front-end for the parser library.
*)

open Batteries;;

open Lexing;;

open Ast;;
open Generated_lexer;;
open Generated_parser;;
open Lexing;;

exception Parse_error of exn * int * int * string;;

let handle_parse_error buf f =
  try
    f ()
  with
  | exn ->
    let curr = buf.lex_curr_p in
    let line = curr.pos_lnum in
    let column = curr.pos_cnum - curr.pos_bol in
    let tok = lexeme buf in
    raise @@ Parse_error(exn,line,column,tok)
;;

let parse_expressions (input : IO.input) =
  let buf = Lexing.from_input input in
  let read_expr () =
    handle_parse_error buf @@ fun () ->
<<<<<<< HEAD
      Generated_parser.delim_expr Generated_lexer.token buf
=======
    Generated_parser.delim_expr Generated_lexer.token buf
>>>>>>> 82d25c67
  in
  LazyList.from_while read_expr;;

let parse_program (input : IO.input) =
  let buf = Lexing.from_input input in
  handle_parse_error buf @@ fun () ->
<<<<<<< HEAD
    Generated_parser.prog Generated_lexer.token buf
=======
  Generated_parser.prog Generated_lexer.token buf
>>>>>>> 82d25c67
;;<|MERGE_RESOLUTION|>--- conflicted
+++ resolved
@@ -29,20 +29,12 @@
   let buf = Lexing.from_input input in
   let read_expr () =
     handle_parse_error buf @@ fun () ->
-<<<<<<< HEAD
-      Generated_parser.delim_expr Generated_lexer.token buf
-=======
     Generated_parser.delim_expr Generated_lexer.token buf
->>>>>>> 82d25c67
   in
   LazyList.from_while read_expr;;
 
 let parse_program (input : IO.input) =
   let buf = Lexing.from_input input in
   handle_parse_error buf @@ fun () ->
-<<<<<<< HEAD
-    Generated_parser.prog Generated_lexer.token buf
-=======
   Generated_parser.prog Generated_lexer.token buf
->>>>>>> 82d25c67
 ;;