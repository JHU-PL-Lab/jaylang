%{
open Ast;;
<<<<<<< HEAD
open Ast_uid;;
open Parser_support;;
open Source_origin;;
module List = BatList;;
=======
>>>>>>> edb7e2c0
%}

%token <string> IDENTIFIER
%token EOF 
%token OPEN_BRACE 
%token CLOSE_BRACE 
%token SEMICOLON
%token COMMA
%token EQUALS 
%token ARROW 
%token QUESTION_MARK 
%token TILDE 
%token COLON 
%token KEYWORD_FUN 
%token DOUBLE_SEMICOLON 

%start <Ast.expr> prog
%start <Ast.expr option> delim_expr

%%

prog:
  | expr EOF
      { $1 }
  ;
  
delim_expr:
  | EOF
      { None }
  | expr DOUBLE_SEMICOLON
      { Some($1) }
  | expr EOF
      { Some($1) }
  ;

expr:
  | separated_nonempty_trailing_list(SEMICOLON, clause)
      { Expr($1) }
  ;

clause:
  | variable EQUALS clause_body
      { Clause($1,$3) }
  ;

variable:
  | identifier
      { Var($1,None) }
  ;
  
identifier:
  | IDENTIFIER
      { Ident $1 }
  ;

clause_body:
  | value
      { Value_body($1) }
  | variable
      { Var_body($1) }
  | variable variable
      { Appl_body($1,$2) }
  | variable TILDE pattern QUESTION_MARK function_value COLON function_value
      { Conditional_body($1,$3,$5,$7) }
  ;

value:
  | record_value
      { Value_record($1) }
  | function_value
      { Value_function($1) }
  ;

record_value:
  | OPEN_BRACE CLOSE_BRACE
      { Record_value(Ident_map.empty) }
  | OPEN_BRACE separated_nonempty_trailing_list(COMMA, record_element) CLOSE_BRACE
      { Record_value(Ident_map.of_enum @@ List.enum $2) }
  ;
  
record_element:
  | identifier EQUALS variable
      { ($1,$3) }
  ;
  
function_value:
  | KEYWORD_FUN variable ARROW OPEN_BRACE expr CLOSE_BRACE
      { Function_value($2,$5) }
  ;

pattern:
  | record_pattern
      { $1 }
  ;

record_pattern:
  | OPEN_BRACE CLOSE_BRACE
      { Record_pattern(Ident_map.empty) }
  | OPEN_BRACE separated_nonempty_trailing_list(COMMA, record_pattern_element) CLOSE_BRACE
      { Record_pattern(Ident_map.of_enum @@ List.enum $2) }
  ;

record_pattern_element:
  | identifier EQUALS pattern
      { ($1,$3) }
  ;

separated_nonempty_trailing_list(separator, rule):
  | nonempty_list(terminated(rule, separator))
      { $1 }
  | separated_nonempty_list(separator,rule)
      { $1 }
  ;<|MERGE_RESOLUTION|>--- conflicted
+++ resolved
@@ -1,12 +1,6 @@
 %{
 open Ast;;
-<<<<<<< HEAD
-open Ast_uid;;
-open Parser_support;;
-open Source_origin;;
 module List = BatList;;
-=======
->>>>>>> edb7e2c0
 %}
 
 %token <string> IDENTIFIER
