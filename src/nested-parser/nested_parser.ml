--- conflicted
+++ resolved
@@ -27,20 +27,12 @@
   let buf = Lexing.from_input input in
   let read_expr () =
     handle_parse_error buf @@ fun () ->
-<<<<<<< HEAD
-      Nested_generated_parser.delim_expr Nested_generated_lexer.token buf
-=======
     Nested_generated_parser.delim_expr Nested_generated_lexer.token buf
->>>>>>> 82d25c67
   in
   LazyList.from_while read_expr;;
 
 let parse_program (input : IO.input) =
   let buf = Lexing.from_input input in
   handle_parse_error buf @@ fun () ->
-<<<<<<< HEAD
-    Nested_generated_parser.prog Nested_generated_lexer.token buf
-=======
   Nested_generated_parser.prog Nested_generated_lexer.token buf
->>>>>>> 82d25c67
 ;;