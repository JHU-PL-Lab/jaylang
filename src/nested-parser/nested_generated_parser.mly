%{
open Ast;;
open Nested_ast;;

module List = BatList;;
%}

%token <string> IDENTIFIER
%token OPEN_BRACE
%token CLOSE_BRACE
%token OPEN_PAREN
%token CLOSE_PAREN
%token COMMA
%token ARROW
%token QUESTION_MARK
%token TILDE
%token COLON
%token EQUALS
%token KEYWORD_FUN
%token KEYWORD_LET
%token KEYWORD_IN
%token DOUBLE_SEMICOLON
%token EOF

%start <Nested_ast.expr> prog
%start <Nested_ast.expr option> delim_expr

%%

prog:
  | expr EOF
      { $1 }
  ;

delim_expr:
  | EOF
      { None }
  | expr DOUBLE_SEMICOLON
      { Some($1) }
  | expr EOF
      { Some($1) }
  ;

expr:
  | let_body_expr
      { $1 }
  | KEYWORD_LET variable EQUALS expr KEYWORD_IN expr
      { Let_expr($2,$4,$6) }
  ;

let_body_expr:
  | application_expr
      { $1 }
  | let_body_expr TILDE pattern QUESTION_MARK function_value
                                        COLON function_value
      { Conditional_expr($1,$3,$5,$7) }
  ;
  
application_expr:
  | application_expr primary_expr
      { Appl_expr($1,$2) }
  | primary_expr
      { $1 }
  ;

primary_expr:
  | OPEN_BRACE separated_nonempty_trailing_list(COMMA, record_element) CLOSE_BRACE
      { Record_expr(Ident_map.of_enum @@ List.enum $2) }
  | OPEN_BRACE CLOSE_BRACE
      { Record_expr(Ident_map.empty) }
  | function_value
      { Function_expr($1) }
  | variable
      { Var_expr($1) }
  | OPEN_PAREN expr CLOSE_PAREN
      { $2 }
  ;

record_element:
  | identifier EQUALS expr
      { ($1,$3) }
  ;
  
pattern:
<<<<<<< HEAD
  | OPEN_BRACE separated_nonempty_trailing_list(COMMA, record_pattern_element) CLOSE_BRACE
      { Record_pattern(Ident_map.of_enum @@ List.enum $2) }
  | OPEN_BRACE CLOSE_BRACE
      { Record_pattern(Ident_map.empty) }
  ;
  
record_pattern_element:
  | identifier EQUALS pattern
      { ($1,$3) }
=======
  | OPEN_BRACE separated_nonempty_trailing_list(COMMA, identifier) CLOSE_BRACE
      { Nested_ast.Record_pattern(Ident_set.of_list $2) }
  | OPEN_BRACE CLOSE_BRACE
      { Nested_ast.Record_pattern(Ident_set.empty) }
>>>>>>> edb7e2c0
  ;
  
function_value:
  | KEYWORD_FUN variable ARROW primary_expr
      { Function($2,$4) } 
  ;

variable:
  | identifier
      { Var($1,None) }
  ;

identifier:
  | IDENTIFIER
      { Ident $1 }
  ;

separated_nonempty_trailing_list(separator, rule):
  | nonempty_list(terminated(rule, separator))
      { $1 }
  | separated_nonempty_list(separator,rule)
      { $1 }
  ;<|MERGE_RESOLUTION|>--- conflicted
+++ resolved
@@ -82,22 +82,15 @@
   ;
   
 pattern:
-<<<<<<< HEAD
   | OPEN_BRACE separated_nonempty_trailing_list(COMMA, record_pattern_element) CLOSE_BRACE
-      { Record_pattern(Ident_map.of_enum @@ List.enum $2) }
+      { Nested_ast.Record_pattern(Ident_map.of_enum @@ List.enum $2) }
   | OPEN_BRACE CLOSE_BRACE
-      { Record_pattern(Ident_map.empty) }
+      { Nested_ast.Record_pattern(Ident_map.empty) }
   ;
   
 record_pattern_element:
   | identifier EQUALS pattern
       { ($1,$3) }
-=======
-  | OPEN_BRACE separated_nonempty_trailing_list(COMMA, identifier) CLOSE_BRACE
-      { Nested_ast.Record_pattern(Ident_set.of_list $2) }
-  | OPEN_BRACE CLOSE_BRACE
-      { Nested_ast.Record_pattern(Ident_set.empty) }
->>>>>>> edb7e2c0
   ;
   
 function_value:
