
open Core
open Lang
open Ast
open Pattern
open Expr
open Translation_tools
open Ast_tools
open Ast_tools.Utils

module LetMonad (Names : Fresh_names.S) = struct
  module Binding = struct
    type t =
      | Bind of Ident.t * Embedded.t
      | Ignore of Embedded.t
  end

  module State = struct
    type t = Binding.t list
  end

  module T = struct
    module M = Preface.State.Over (State)
    include M
    type 'a m = 'a M.t
    let bind x f = M.bind f x
  end

  include T

  open Binding

  (*
    Capture the expression under a fresh name and return that name.
  *)
  let capture ?(suffix : string option) (e : Embedded.t) : Ident.t m =
    let v = Names.fresh_id ?suffix () in
    let%bind () = modify (List.cons (Bind (v, e))) in
    return v

  (*
    Assign the expression the given name.
  *)
  let assign (id : Ident.t) (e : Embedded.t) : unit m =
    modify (List.cons (Bind (id, e)))

  let iter (ls : 'a list) ~(f : 'a -> unit m) : unit m =
    List.fold ls ~init:(return ()) ~f:(fun acc_m a ->
      let%bind () = acc_m in
      f a
    )

  (*
    Compute the value of the expression but ignore it.
  *)
  let ignore (e : Embedded.t) : unit m =
    modify (List.cons (Ignore e))

  (*
    Build the expression (of many nested let-expressions or ignore-expressions) using
    the monad's state.

    This is the slowest part of the translation BY FAR. However, I keep the translation
    small by only asking for certain labels from types, so the effect is not that big.
    However, for faster translation, I would NEED to remove the state monad.
  *)
  let[@landmark] build (m : Embedded.t m) : Embedded.t =
    let cont, resulting_bindings = run_identity m [] in
    List.fold resulting_bindings ~init:cont ~f:(fun cont -> function
      | Bind (id, body) ->
        ELet { var = id ; body ; cont }
      | Ignore ignored ->
        EIgnore { ignored ; cont }
    )
end

module Embedded_type (W : sig val do_wrap : bool end) = struct
  type labels = [ `Gen | `Check | `Wrap | `All ]

  (*
    Note: then gen body gets frozen.

    When we make a record with these labels, we might now ahead of time that we're only asking
    for one of the labels (or maybe we do need all of them). For this reason, we have
    `ask_for`, where we say which labels we're asking for.
  *)
  let make ~(ask_for : labels) ~(gen : Embedded.t Lazy.t) ~(check : Embedded.t Lazy.t) ~(wrap : Embedded.t Lazy.t) : Embedded.t =
    let record_body =
      match ask_for with
      | `All ->
        [ (Reserved_labels.Records.gen, Expr.EFreeze (force gen))
        ; (Reserved_labels.Records.check, (force check))
        ] @
        if W.do_wrap
        then [ (Reserved_labels.Records.wrap, (force wrap)) ]
        else []
      | `Gen -> [ (Reserved_labels.Records.gen, Expr.EFreeze (force gen)) ]
      | `Check -> [ (Reserved_labels.Records.check, (force check)) ]
      | `Wrap -> if W.do_wrap then [ (Reserved_labels.Records.wrap, (force wrap)) ] else []
    in
    ERecord (Parsing_tools.record_of_list record_body)

  (*
    Applies arg to tau's check, which is partially evaluated if possible.
  *)
  let check ~(tau : Embedded.t) (arg : Embedded.t) : Embedded.t =
    apply
      (proj tau Reserved_labels.Records.check)
      arg

  (*
    Thaws the gen from the given tau, where the record projection on "gen" might be partially evaluated.
  *)
  let gen (tau : Embedded.t) : Embedded.t =
    EThaw (proj tau Reserved_labels.Records.gen)

  (*
    Applies arg to tau's wrap, which is partially evaluated if possible.
  *)
  let wrap ~(tau : Embedded.t) (x : Embedded.t) : Embedded.t =
    apply
      (proj tau Reserved_labels.Records.wrap)
      x
end

let uses_id (expr : Desugared.t) (id : Ident.t) : bool =
  let rec loop (e : Desugared.t) : bool =
    match e with
    | (EInt _ | EBool _ | EPick_i | EAbort | EDiverge | EType | ETypeInt | ETypeBool | ETypeTop | ETypeBottom) -> false
    | EVar id' -> Ident.equal id id'
    (* capturing variables *)
    | ELet { var ; body ; _ } when Ident.equal var id -> loop body
    | EFunction { param ; _ } when Ident.equal param id -> false
    | ETypeMu { var ; _  } when Ident.equal var id -> false
    | ETypeArrowD { binding ; domain ; _ } when Ident.equal binding id -> loop domain
    | ELetFlagged { typed_var = { var ; tau } ; body ; _  } when Ident.equal var id -> loop tau || loop body
    | ELetTyped { typed_var = { var ; tau } ; body ; _ } when Ident.equal var id -> loop tau || loop body
    (* simple unary cases *)
    | EFunction { body = e ; _ }
    | ENot e
    | EVariant { payload = e ; _ }
    | ETypeMu { body = e ; _ }
    | ETypeSingle e
    | EProject { record = e ; _ } -> loop e
    (* simple binary cases *)
    | ELet { body = e1 ; cont = e2 ; _ }
    | EAppl { func = e1 ; arg = e2 }
    | EBinop { left = e1 ; right = e2 ; _ }
    | ETypeArrow { domain = e1 ; codomain = e2 }
    | ETypeArrowD { domain = e1 ; codomain = e2 ; _ }
    | ETypeRefinement { tau = e1 ; predicate = e2 } -> loop e1 || loop e2
    (* special cases *)
    | ERecord m -> Map.exists m ~f:loop
    | ETypeRecord m -> Map.exists m ~f:loop
    | ETypeRecordD m -> List.fold_until m ~init:false ~f:(fun acc (label, e) ->
        let RecordLabel label_id = label in
        let res = acc || loop e in
        if Ident.equal label_id id
        then Stop res (* stop because id is bound to this label in later labels *)
        else Continue res (* continue to check remaining labels after this *)
      ) ~finish:Fn.id
    | ETypeVariant ls -> List.exists ls ~f:(fun (_, e) -> loop e)
    | ETypeIntersect ls -> List.exists ls ~f:(fun (_, e1, e2) -> loop e1 || loop e2)
    | EMatch { subject ; patterns } -> loop subject || List.exists patterns ~f:(fun (_, e) -> loop e)
    | EIf { cond ; true_body ; false_body } -> loop cond || loop true_body || loop false_body
    | ELetFlagged { typed_var = { tau ; _ } ; body ; cont ; _ }
    | ELetTyped { typed_var = { tau ; _ } ; body ; cont } -> loop tau || loop body || loop cont
  in
  loop expr

let embed_pgm (names : (module Fresh_names.S)) (pgm : Desugared.pgm) ~(do_wrap : bool) : Embedded.pgm =
  let module E = Embedded_type (struct let do_wrap = do_wrap end) in
  let module Names = (val names) in
  let open LetMonad (Names) in

  let fresh_abstraction (type a) (suffix : string) (e : Ident.t -> a Expr.t) : a Expr.t =
    let id = Names.fresh_id ~suffix () in
    EFunction { param = id ; body = e id }
  in

  let cur_mu_vars : Ident.t Stack.t = Stack.create () in

  let rec embed ?(ask_for : E.labels = `All) (expr : Desugared.t) : Embedded.t =
    match expr with
    (* base cases *)
    | (EInt _ | EBool _ | EVar _ | EPick_i | EAbort | EDiverge) as e -> e
    (* Simple propogation *)
    | EBinop { left ; binop ; right } ->
      EBinop { left = embed left ; binop ; right = embed right }
    | EIf { cond ; true_body ; false_body } ->
      EIf { cond = embed cond ; true_body = embed true_body ; false_body = embed false_body }
    | ELet { var ; body ; cont } ->
      ELet { var ; body = embed body ; cont = embed cont }
    | EAppl { func ; arg } ->
      EAppl { func = embed func ; arg = embed arg }
    | EProject { record ; label } ->
      EProject { record = embed record ; label }
    | ENot e ->
      ENot (embed e)
    | EFunction { param ; body } ->
      EFunction { param ; body = embed body }
    | EVariant { label ; payload } ->
      EVariant { label ; payload = embed payload }
    | ERecord m ->
      ERecord (Map.map m ~f:embed)
    | EMatch { subject ; patterns } ->
      EMatch { subject = embed subject ; patterns =
        List.map patterns ~f:(fun (pat, e) -> (embed_pattern pat, embed e))
      }
    (* Let *)
    | ELetTyped { typed_var ; body ; cont } ->
      Program.stmt_to_expr (embed_statement (STyped { typed_var ; body })) (embed cont)
    | ELetFlagged { flags ; typed_var ; body ; cont } ->
      Program.stmt_to_expr (embed_statement (SFlagged { flags ; typed_var ; body })) (embed cont)
    (* types *)
    | ETypeInt ->
      E.make
        ~ask_for
        ~gen:(lazy EPick_i)
        ~check:(lazy (
          fresh_abstraction "e_int_check" (fun e ->
            build @@
              let%bind () = ignore (EBinop { left = EVar e ; binop = BPlus ; right = EInt 0 }) in
              return unit_value
          )
        ))
        ~wrap:(lazy EId)
    | ETypeBool ->
      E.make
        ~ask_for
        ~gen:(lazy EPick_b)
        ~check:(lazy (
          fresh_abstraction "e_bool_check" (fun e ->
            build @@
              let%bind () = ignore (ENot (EVar e)) in
              return unit_value
          
          )
        ))
        ~wrap:(lazy EId)
    | ETypeArrow { domain = tau1 ; codomain = tau2 } ->
      E.make
        ~ask_for
        ~gen:(lazy (
          fresh_abstraction "arg_arrow_gen" (fun arg ->
            build @@
              let%bind () = ignore (check tau1 (EVar arg)) in
              return @@ gen tau2
          )
        ))
        ~check:(lazy (
          fresh_abstraction "e_arrow_check" (fun e ->
            check tau2 (
              apply (EVar e) (gen tau1)
            )
          )
        ))
        ~wrap:(lazy (
          fresh_abstraction "e_arrow_wrap" (fun e ->
            fresh_abstraction "x_arrow_wrap" (fun x ->
              build @@
                let%bind () = ignore (check tau1 (EVar x)) in
                return @@ wrap tau2 (
                  apply (EVar e) (wrap tau1 (EVar x))
                )
            )
          )
        ))
    | ETypeRecord m ->
      E.make
        ~ask_for
        ~gen:(lazy (ERecord (Map.map m ~f:gen)))
        ~check:(lazy (
          fresh_abstraction "e_rec_check" (fun e ->
            build @@
              let%bind () =
                iter (Map.to_alist m) ~f:(fun (label, tau) ->
                  ignore (check tau (proj (EVar e) label))
                )
                in
                return unit_value
          )
        ))
        ~wrap:(lazy (
          fresh_abstraction "e_rec_wrap" (fun e ->
            ERecord (
              Map.mapi m ~f:(fun ~key:label ~data:tau ->
                wrap tau (proj (EVar e) label)
              )
            )
          )
        ))
    | ETypeRecordD ls ->
      E.make
        ~ask_for
        ~gen:(lazy (
          build @@
            let%bind () =
              iter ls ~f:(fun (RecordLabel label_id, tau) ->
                assign label_id @@ gen tau
              )
            in
            return (ERecord (RecordLabel.Map.of_alist_exn
              @@ List.map ls ~f:(fun (((RecordLabel label_id) as l), _) -> l, EVar (label_id))
            ))
        ))
        ~check:(lazy (
          fresh_abstraction "e_dep_rec_check" (fun e ->
            build @@
              let%bind () =
                iter ls ~f:(fun (RecordLabel label_id as l, tau) ->
                  let%bind () = ignore @@ check tau (proj (EVar e) l) in
                  assign label_id @@ proj (EVar e) l
                )
              in
              return unit_value
          )
        ))
        ~wrap:(lazy (
          fresh_abstraction "e_dep_rec_wrap" (fun e ->
            build @@
              let%bind () =
                iter ls ~f:(fun (RecordLabel label_id as l, tau) ->
                  assign label_id @@ wrap tau (proj (EVar e) l)
                )
              in
              return (ERecord (RecordLabel.Map.of_alist_exn
                @@ List.map ls ~f:(fun (((RecordLabel label_id) as l), _) -> l, EVar (label_id))
              ))
          )
        ))
    | EType ->
      E.make
        ~ask_for
        ~gen:(lazy (
          build @@
            let%bind i = capture EPick_i in
            return @@
            E.make
              ~ask_for:`All
              ~gen:(lazy (EVariant { label = Reserved_labels.Variants.untouched ; payload = EVar i }))
              ~check:(lazy (
                fresh_abstraction "e_alpha_check" (fun e ->
                  EMatch { subject = EVar e ; patterns =
                    let v = Names.fresh_id ~suffix:"v" () in
                    [ (PVariant { variant_label = Reserved_labels.Variants.untouched ; payload_id = v }
                      , EIf
                          { cond = EBinop { left = EVar v ; binop = BEqual ; right = EVar i }
                          ; true_body = unit_value
                          ; false_body =  EBinop { left = EVar e ; binop = BEqual ; right = EVariant { label = Reserved_labels.Variants.untouched ; payload = EVar i }}
                          })
                    ]
                  }
                )
              ))
              ~wrap:(lazy EId)
        ))
        ~check:(lazy (
          fresh_abstraction "e_type_check" (fun e ->
            build @@  
              let e = EVar e in
              let%bind () = ignore @@ proj e Reserved_labels.Records.gen in
              let%bind () = ignore @@ proj e Reserved_labels.Records.check in
              let%bind () = ignore @@ proj e Reserved_labels.Records.wrap in
              return unit_value
          )
        ))
        ~wrap:(lazy EId)
    | ETypeArrowD { binding = x ; domain = tau1 ; codomain = tau2 } ->
      E.make
        ~ask_for
        ~gen:(lazy (
          fresh_abstraction "xp_arrowd_gen" (fun x' ->
            build @@
              let%bind () = ignore (check tau1 (EVar x')) in
              return @@ apply (EFunction { param = x ; body = gen tau2 }) (EVar x')
          )
        ))
        ~check:(lazy (
          fresh_abstraction "e_arrowd_check"( fun e ->
            build @@
              let%bind arg = capture @@ gen tau1 in
              return
              @@ appl_list
                  (EFunction { param = x ; body = proj (embed tau2) Reserved_labels.Records.check })
                  [ (EVar arg) ; apply (EVar e) (EVar arg) ]
          )
        ))
        ~wrap:(lazy (
          fresh_abstraction "e_arrowd_wrap" (fun e ->
            fresh_abstraction "xp_arrowd_wrap" (fun x' ->
              build @@
                let%bind () = ignore (check tau1 (EVar x')) in
                return @@
                  appl_list
                    (EFunction { param = x ; body = proj (embed tau2) Reserved_labels.Records.wrap })
                    [ (EVar x') ; apply (EVar e) (wrap tau1 (EVar x')) ]
            )
          )
        ))
    | ETypeRefinement { tau ; predicate = e_p } ->
      E.make
        ~ask_for
        ~gen:(lazy (
          build @@
            let%bind gend = capture @@ gen tau in
            return (EIf
              { cond = apply (embed e_p) (EVar gend)
              ; true_body = EVar gend
              ; false_body = EDiverge
              }
            )
        ))
        ~check:(lazy (
          fresh_abstraction "e_ref_check" (fun e ->
            build @@
              let%bind () = ignore @@ check tau (EVar e) in
              return (EIf
                { cond = apply (embed e_p) (EVar e)
                ; true_body = unit_value
                ; false_body =
                  apply 
                    (EVariant { label = Reserved_labels.Variants.predicate_failed ; payload = EVar e })
                    (embed e_p)
                }
              )
          )
        ))
        ~wrap:(lazy (
          fresh_abstraction "e_ref_wrap" (fun e ->
            wrap tau (EVar e)
          )
        ))
    | ETypeVariant e_variant_type ->
      let e_variant_ls =
        List.map e_variant_type ~f:(fun (type_label, tau) ->
          VariantTypeLabel.to_variant_label type_label, tau
        )
      in
      E.make
        ~ask_for
        ~gen:(lazy (
          let of_case_list ls =
            ECase
              { subject = EPick_i
              ; cases =
                List.tl_exn ls
                |> List.mapi ~f:(fun i (label, tau) ->
                  i + 1, EVariant { label ; payload = gen tau }
                )
              ; default = 
                let (last_label, last_tau) = List.hd_exn ls in
                EVariant { label = last_label ; payload = gen last_tau }
              }
          in
          let unlikely, likely =
            List.partition_tf e_variant_ls ~f:(fun (_, tau) -> 
              Stack.exists cur_mu_vars ~f:(fun id -> uses_id tau id)
            )
          in
          match unlikely, likely with
          | [], _ | _, [] -> of_case_list e_variant_ls (* either was empty, so just put all flat *)
          | _ ->
            EIf
              { cond = EBinop { left = EPick_i ; binop = BEqual ; right = EInt 10 } (* unlikely but not THAT unlikely to choose *)
              ; true_body = of_case_list unlikely
              ; false_body = of_case_list likely
              }

        ))
        ~check:(lazy (
          fresh_abstraction "e_var_check" (fun e ->
            EMatch { subject = EVar e ; patterns =
              let v = Names.fresh_id () in
              List.map e_variant_ls ~f:(fun (variant_label, tau) ->
                PVariant { variant_label ; payload_id = v }
                , check tau (EVar v)
                )
            }  
          )
        ))
        ~wrap:(lazy (
          fresh_abstraction "e_var_wrap" (fun e ->
            EMatch { subject = EVar e ; patterns = 
              let v = Names.fresh_id () in
              List.map e_variant_ls ~f:(fun (variant_label, tau) ->
                PVariant { variant_label ; payload_id = v }
                , EVariant { label = variant_label ; payload = wrap tau (EVar v) }
                )
            }  
          )
        ))
    | ETypeMu { var = b ; body = tau } ->
      Stack.push cur_mu_vars b;
      let res =
        apply (
          apply Embedded_functions.y_comb (
            fresh_abstraction "self_mu" (fun self ->
              fresh_abstraction "dummy_mu" (fun _dummy ->
                let appl_self_0 = apply (EVar self) (EInt 0) in
                E.make
                  ~ask_for
                  ~gen:(lazy (
                    apply (EFunction { param = b ; body = gen tau }) appl_self_0
                  ))
                  ~check:(lazy (
                    fresh_abstraction "e_mu_check" (fun e ->
                      apply (EFunction { param = b ; body = check tau (EVar e) }) appl_self_0
                    )
                  ))
                  ~wrap:(lazy (
                    fresh_abstraction "e_mu_wrap" (fun e ->
                      apply (EFunction { param = b ; body = wrap tau (EVar e) }) appl_self_0
                    )
                  ))
              )
            )
          )
        ) (EInt 0)
      in
      let _ = Stack.pop_exn cur_mu_vars in
      res
    | ETypeIntersect e_intersect_type ->
      let e_intersect_ls = 
        List.map e_intersect_type ~f:(fun (type_label, tau, tau') ->
          VariantTypeLabel.to_variant_label type_label, tau, tau'
        )
      in
      E.make
        ~ask_for
        ~gen:(lazy (
          fresh_abstraction "arg_inter_gen" (fun arg ->
            EMatch { subject = EVar arg ; patterns =
              let v = Names.fresh_id () in
              List.map e_intersect_ls ~f:(fun (label, tau, tau') ->
                PVariant { variant_label = label ; payload_id = v }
                , build @@
                    let%bind () = ignore (check tau (EVar v)) in
                    return @@ gen tau'
              )
            }
          )
        ))
        ~check:(lazy (
          fresh_abstraction "e_inter_check" (fun e ->
            ECase
              { subject = EPick_i
              ; cases =
                List.tl_exn e_intersect_type
                |> List.mapi ~f:(fun i (label, tau, tau') ->
                  i + 1, check (
                    ETypeArrow { domain = ETypeVariant [ (label, tau) ] ; codomain = tau' }
                ) (EVar e) 
              )
              ; default =
                let (last_label, last_tau, last_tau') = List.hd_exn e_intersect_type in
                check (
                  ETypeArrow { domain = ETypeVariant [ (last_label, last_tau) ] ; codomain = last_tau' }
                ) (EVar e)
              }
          )
        ))
        ~wrap:(lazy (
          fresh_abstraction "e_inter_wrap" (fun e ->
            fresh_abstraction "arg_inter_wrap" (fun arg ->
              EMatch { subject = EVar arg ; patterns = 
                let v = Names.fresh_id () in
                List.map e_intersect_ls ~f:(fun (label, tau, tau') ->
                  PVariant { variant_label = label ; payload_id = v }
                  , EIf
                      { cond = check tau (EVar v)
                      ; true_body = wrap tau' (apply (EVar e) (EVariant { label ; payload = wrap tau (EVar v) }))
                      ; false_body = EAbort
                      }
                )
              }
            )
          )
        ))
    | ETypeTop ->
      E.make
        ~ask_for
        ~gen:(lazy (EVariant { label = Reserved_labels.Variants.top ; payload = EInt 0 }))
        ~check:(lazy (fresh_abstraction "e_top_check" (fun _ -> unit_value)))
        ~wrap:(lazy EId)
    | ETypeBottom ->
      E.make
        ~ask_for
        ~gen:(lazy EDiverge)
        ~check:(lazy (
          fresh_abstraction "e_top_check" (fun _ ->
            apply
              (EVariant { label = Reserved_labels.Variants.bottom ; payload = unit_value })
              (EVariant { label = Reserved_labels.Variants.bottom ; payload = unit_value })
          )
        ))
        ~wrap:(lazy EId)
    | ETypeSingle tau ->
      E.make
        ~ask_for
        ~gen:(lazy (embed tau))
        (* Note: check and wrap are just copied code from the EType embedding *)
        ~check:(lazy (
          fresh_abstraction "e_singlet_check" (fun e ->
            build @@  
              let e = EVar e in
              let%bind () = ignore @@ proj e Reserved_labels.Records.gen in
              let%bind () = ignore @@ proj e Reserved_labels.Records.check in
              let%bind () = ignore @@ proj e Reserved_labels.Records.wrap in
              return unit_value
          )
        ))
        ~wrap:(lazy EId)

    and embed_let ?(v_name : Ident.t = Names.fresh_id ()) ~(do_check : bool)
      ~(do_wrap : bool) ~(tau : Desugared.t) (body : Desugared.t) : Embedded.t =
      build @@
        let%bind () = assign v_name @@ embed body in
        (* let%bind r = capture ~suffix:"r" @@ embed tau in *)
        let%bind () = 
          if do_check
          then ignore @@ check tau (EVar v_name)
          else return ()
        in
        if do_wrap
        then return @@ wrap tau (EVar v_name)
        else return (EVar v_name)

    and embed_pattern (pat : Desugared.pattern) : Embedded.pattern =
      match pat with
      | (PAny | PVariable _ | PVariant _) as p -> p

    and gen (tau : Desugared.t) : Embedded.t =
      E.gen (embed ~ask_for:`Gen tau)

    and check (tau : Desugared.t) (x : Embedded.t) : Embedded.t =
      E.check ~tau:(embed ~ask_for:`Check tau) x

    and wrap (tau : Desugared.t) (x : Embedded.t) : Embedded.t =
      E.wrap ~tau:(embed ~ask_for:`Wrap  tau) x

    and embed_statement (stmt : Desugared.statement) : Embedded.statement =
      match stmt with
      | SUntyped { var ; body } ->
        SUntyped { var ; body = embed body }
      | STyped { typed_var = { var = x ; tau } ; body } ->
        SUntyped { var = x ; body = embed_let ~do_wrap ~do_check:true ~tau body }
      | SFlagged { flags ; typed_var = { var = x ; tau } ; body } ->
        let do_check = not @@ Set.mem flags NoCheck in
        let v_name = if Set.mem flags TauKnowsBinding then x else Names.fresh_id () in
        SUntyped { var = x ; body = embed_let ~v_name ~do_wrap ~do_check ~tau body }
<<<<<<< HEAD
  in
  List.map pgm ~f:embed_statement
=======
    in

  let embed_single_program (pgm : Desugared.pgm) =
    List.map pgm ~f:embed_statement
  in

  embed_single_program pgm

(* 
  Split the program into many different programs, where each one has a different check turned on, and the rest are off.

  Note:
  * This is somewhat inefficient because we translate the program once for each version, so we are duplicating work.
  * We could do this really intelligently, but right now it doesn't matter.
  *)
let split_checks (stmt_ls : Desugared.statement list) : Desugared.pgm Preface.Nonempty_list.t =
  let has_check (stmt : Desugared.statement) : bool =
    match stmt with
    | SUntyped _ -> false
    | STyped _ -> true
    | SFlagged { flags ; _ } -> not @@ Set.mem flags NoCheck
  in
  let turn_off_check (stmt : Desugared.statement) : Desugared.statement =
    match stmt with
    | SUntyped _ -> stmt
    | STyped { typed_var ; body } ->
      SFlagged { flags = LetFlag.Set.singleton NoCheck ; typed_var ; body }
    | SFlagged { flags ; typed_var ; body } ->
      SFlagged { flags = Set.add flags NoCheck ; typed_var ; body }
  in
  (*
    Now for each statement with a check, we want to return the program with only that check on.
  *)
  let rec go pgms prev_stmts stmts =
    match stmts with
    | [] -> pgms
    | stmt :: tl ->
      if has_check stmt
      then
        let new_pgm =
          prev_stmts
          @ [ stmt ]
          @ List.map tl ~f:turn_off_check
        in
        go (new_pgm :: pgms) (prev_stmts @ [ turn_off_check stmt ]) tl
      else
        go pgms (prev_stmts @ [ stmt ]) tl
  in
  match Preface.Nonempty_list.from_list @@ go [] [] stmt_ls with
  | None -> Preface.Nonempty_list.Last stmt_ls
  | Some pgm_ls -> pgm_ls

let embed_fragmented (names : (module Fresh_names.S)) (pgm : Desugared.pgm) ~(do_wrap : bool) : Embedded.pgm Preface.Nonempty_list.t =
  Preface.Nonempty_list.map (fun pgm -> embed_pgm names pgm ~do_wrap)
  @@ split_checks pgm
>>>>>>> c38b7995
<|MERGE_RESOLUTION|>--- conflicted
+++ resolved
@@ -649,10 +649,6 @@
         let do_check = not @@ Set.mem flags NoCheck in
         let v_name = if Set.mem flags TauKnowsBinding then x else Names.fresh_id () in
         SUntyped { var = x ; body = embed_let ~v_name ~do_wrap ~do_check ~tau body }
-<<<<<<< HEAD
-  in
-  List.map pgm ~f:embed_statement
-=======
     in
 
   let embed_single_program (pgm : Desugared.pgm) =
@@ -707,5 +703,4 @@
 
 let embed_fragmented (names : (module Fresh_names.S)) (pgm : Desugared.pgm) ~(do_wrap : bool) : Embedded.pgm Preface.Nonempty_list.t =
   Preface.Nonempty_list.map (fun pgm -> embed_pgm names pgm ~do_wrap)
-  @@ split_checks pgm
->>>>>>> c38b7995
+  @@ split_checks pgm