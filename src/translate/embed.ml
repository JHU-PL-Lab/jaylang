--- conflicted
+++ resolved
@@ -389,17 +389,11 @@
             let%bind candidate = capture @@ gen tau in
             let%bind () = ignore @@ EDefer (EIf
               { cond = apply (embed e_p) (EVar candidate)
-<<<<<<< HEAD
               ; true_body = EUnit
-              ; false_body = EDiverge ()
+              ; false_body = EVanish ()
               })
             in
             return (EVar candidate)
-=======
-              ; true_body = EVar candidate
-              ; false_body = EVanish ()
-              }
->>>>>>> ea12099d
         )
         ; check = lazy (
           fresh_abstraction "e_ref_check" @@ fun e ->
