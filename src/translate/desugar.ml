
open Core
open Lang
open Ast
open Constraints
open Expr
open Pattern
open Translation_tools
open Ast_tools
open Ast_tools.Utils

module LetMonad = struct
  module Binding = struct
    module Ty = struct
      type t = 
        | Untyped
        | Typed of { do_check : bool ; tau : Desugared.t }

      let typed_of_tau_opt ?(do_check : bool = true) (tau_opt : Desugared.t option) : t =
        match tau_opt with
        | Some tau -> Typed { do_check ; tau }
        | None -> Untyped
    end

    type t = 
      { ty   : Ty.t 
      ; var  : Ident.t 
      ; defn : Desugared.t
      }

    type a = Constraints.desugared

    let t_to_expr { ty ; var ; defn } ~body =
      match ty with
      | Untyped -> ELet { var ; defn ; body }
      | Typed { tau ; do_check } -> ELetTyped { typed_var = { var ; tau } ; defn ; body ; do_check ; do_wrap = true }
  end

  include Let_builder (Binding)

  (*
    Assign the expression the given name with optional typing.
  *)
  let assign ?(ty : Binding.Ty.t = Untyped) (var : Ident.t) (defn : Desugared.t) : unit m =
    tell { ty ; var ; defn }
end

let desugar_pgm (names : (module Fresh_names.S)) (pgm : Bluejay.pgm) ~(do_type_splay : bool) : Desugared.pgm =
  let module Names = (val names) in
  let open LetMonad in

  if do_type_splay then assert (Bluejay.is_deterministic_pgm pgm);

  let rec desugar (expr : Bluejay.t) : Desugared.t =
    match expr with
    (* Base cases *)
<<<<<<< HEAD
    | (EInt _ | EBool _ | EVar _ | EPick_i | ETypeInt | ETypeBool | EType | ETypeTop | ETypeBottom | ETypeSingle) as e -> e
=======
    | (EInt _ | EBool _ | EVar _ | EPick_i () | ETypeInt | ETypeBool
    | EType | ETypeTop | ETypeBottom | ETypeUnit | EUnit) as e -> e
>>>>>>> e0533416
    (* Simple propogation *)
    | EBinop { left ; binop ; right } -> begin
      match binop with
      | BAnd -> EIf { cond = desugar left ; true_body = desugar right ; false_body = EBool false }
      | BOr -> EIf { cond = desugar left ; true_body = EBool true ; false_body = desugar right }
      | BDivide | BModulus -> 
        build @@
          let v = Names.fresh_id () in
          let%bind () = assign v @@ desugar right in
          return @@ EIf 
            { cond = EBinop { left = EVar v ; binop = BEqual ; right = EInt 0 }
            ; true_body = EAbort "Divide or modulo by 0"
            ; false_body = EBinop { left = desugar left ; binop ; right = EVar v } }
      | _ -> EBinop { left = desugar left ; binop ; right = desugar right }
    end
    | EIf { cond ; true_body ; false_body } ->
      EIf { cond = desugar cond ; true_body = desugar true_body ; false_body = desugar false_body }
    | ELet { var ; defn ; body } ->
      ELet { var ; defn = desugar defn ; body = desugar body }
    | EAppl { func ; arg } ->
      EAppl { func = desugar func ; arg = desugar arg }
    | EProject { record ; label } ->
      EProject { record = desugar record ; label }
    | ENot e ->
      ENot (desugar e)
    | EFunction { param ; body } ->
      EFunction { param ; body = desugar body }
    | EVariant { label ; payload } ->
      EVariant { label ; payload = desugar payload }
    | ERecord m ->
      ERecord (Map.map m ~f:desugar)
    | ETypeFun { domain ; codomain ; det ; dep } ->
      ETypeFun { domain = desugar domain ; codomain = desugar codomain ; det ; dep }
    | ETypeRecord m ->
      ETypeRecord (Map.map m ~f:desugar)
    | ETypeModule m ->
      ETypeModule (List.map m ~f:(fun (label, e) -> label, desugar e))
    | ETypeRefinement { tau ; predicate } ->
      ETypeRefinement { tau = desugar tau ; predicate = desugar predicate }
    | ETypeMu { var ; params ; body } ->
      ETypeMu { var ; params ; body = desugar body }
    | ETypeVariant ls_e ->
      ETypeVariant (List.map ls_e ~f:(fun (label, e) -> label, desugar e))
    | ELetTyped { typed_var = { var ; tau } ; defn ; body ; do_wrap ; do_check } ->
      ELetTyped { typed_var = { var ; tau = desugar tau } ; defn = desugar defn ; body = desugar body ; do_wrap ; do_check }
    (* Assert/assume *)
    | EAssert assert_expr ->
      EIf
        { cond = desugar assert_expr
        ; true_body = EUnit
        ; false_body = EAbort "Failed assertion"
        }
    | EAssume assume_expr ->
      EIf
        { cond = desugar assume_expr
        ; true_body = EUnit
        ; false_body = EDiverge ()
        }
    (* Dependent records / modules *)
    | EModule stmts -> EModule (List.bind stmts ~f:desugar_statement)
    (* Patterns *)
    | EMatch { subject ; patterns } ->
      EMatch { subject = desugar subject ; patterns = 
        List.map patterns ~f:(Tuple2.uncurry desugar_pattern)
      }
    (* Lists *)
    | EList [] ->
      EVariant { label = Reserved.nil ; payload = EUnit }
    | EList ls_e ->
      desugar
      @@ List.fold_right ls_e ~init:(EList []) ~f:(fun e acc ->
        EListCons (e, acc)
      )
    | EListCons (e_hd, e_tl) ->
      EVariant { label = Reserved.cons ; payload =
        ERecord (Parsing_tools.record_of_list
          [ (Reserved.hd, desugar e_hd)
          ; (Reserved.tl, EAppl { func = Desugared_functions.filter_list ; arg = desugar e_tl })
          ]
        )
      }
    | ETypeList ->
      let tau = Names.fresh_id ~suffix:"tau_list" () in
      let t = Names.fresh_id ~suffix:"list_t" () in
<<<<<<< HEAD
      abstract_over_ids [tau] @@ 
        ETypeMu { var = t ; params = [] ; body =
          ETypeVariant
            [ (Reserved.nil_type, unit_type)
            ; (Reserved.cons_type,
              ETypeRecord (Parsing_tools.record_of_list
                [ (Reserved.hd, EVar tau)
                ; (Reserved.tl, EVar t)
                ]
              )
=======
      ETypeMu { var = t ; params = [] ; body =
        ETypeVariant
          [ (Reserved.nil_type, ETypeUnit)
          ; (Reserved.cons_type,
            ETypeRecord (Parsing_tools.record_of_list
              [ (Reserved.hd, desugar e_tau)
              ; (Reserved.tl, EVar t)
              ]
>>>>>>> e0533416
            )
            ]
        }
    (* Intersection type *)
    | ETypeIntersect ls_e ->
      desugar @@
        let x = Names.fresh_id ~suffix:"x_match_type" () in
        let open List.Let_syntax in
        ETypeFun
          { domain = ETypeVariant (ls_e >>| fun (label, tau, _) -> label, tau)
          ; codomain = EMatch { subject = EVar x ; patterns = 
              ls_e >>| fun (label, _, tau') ->
                PVariant { variant_label = VariantTypeLabel.to_variant_label label ; payload_id = Reserved.catchall }
                , tau'
            }
          ; dep = `Binding x
          ; det = false
          }
    (* Functions *)
    | EMultiArgFunction { params ; body } ->
      abstract_over_ids params (desugar body)
    | ELetFun { func ; body } -> begin
      let { func_id ; defn ; params ; tau_opt } : desugared Function_components.t = funsig_to_components func in
      build @@
        let%bind () =
          assign ~ty:(Binding.Ty.typed_of_tau_opt tau_opt) func_id (
            abstract_over_ids params defn
          )
        in
        return (desugar body)
    end
    | ELetFunRec { funcs ; body } ->
      (* just roll up the statements and tell it to finish with body *)
      pgm_to_expr_with_body (desugar body)
      @@ desugar_rec_funs_to_stmt_list funcs

  (*
    Breaks a function signature into its id, type (optional), parameter names, and function body, all desugared.
  *)
  and funsig_to_components (fsig : Bluejay.funsig) : desugared Function_components.t =
    Function_components.map ~f:desugar
    @@ Funsig.to_components fsig

  (*
    Desugars list patterns into the associated variants and also returns the
    new body because some projections are necessary.
  *)
  and desugar_pattern (pat : Bluejay.pattern) (e : Bluejay.t) : Desugared.pattern * Desugared.t =
    match pat with
    | PEmptyList ->
      PVariant
        { variant_label = Reserved.nil
        ; payload_id = Reserved.catchall }
      , desugar e
    | PDestructList { hd_id ; tl_id } -> 
      let r = Names.fresh_id () in
      PVariant
        { variant_label = Reserved.cons
        ; payload_id = r }
      , build @@
        let%bind () = assign hd_id (EProject { record = EVar r ; label = Reserved.hd }) in
        let%bind () = assign tl_id (EProject { record = EVar r ; label = Reserved.tl }) in
        return (desugar e)
    | (PAny | PVariable _ | PVariant _) as p -> p, desugar e

  (*
    Turns mutually recursive functions into many statements.
    This is useful for both desugaring statements and expressions.
  *)
  and desugar_rec_funs_to_stmt_list (fsigs : bluejay funsig list) : Desugared.statement list =
    let (>>|) = List.Let_syntax.(>>|) in
    let func_comps = fsigs >>| funsig_to_components in
    let f_names = func_comps >>| fun r -> r.func_id in
    let r = Names.fresh_id ~suffix:"r" () in
    let defns =
      List.map func_comps ~f:(fun comps ->
        abstract_over_ids f_names @@
          match comps.tau_opt with
          | Some tau when do_type_splay -> EGen tau
          | _ ->
            (* default behavior uses the actual function body *)
            build @@
              let%bind () = assign ~ty:(Binding.Ty.typed_of_tau_opt ~do_check:false comps.tau_opt) comps.func_id (
                abstract_over_ids comps.params comps.defn
              )
              in
              return (EVar comps.func_id)
      )
    in
    Expr.SUntyped { var = r ; defn = appl_list (Desugared_functions.y_n f_names) defns }
    :: (func_comps >>| fun comps ->
      (* do_check and do_wrap are unused arguments in this case because we don't provide the type *)
      make_stmt ~do_wrap:true ~do_check:true ~tau_opt:None comps.func_id
      @@ proj (EVar r) (RecordLabel.RecordLabel comps.func_id)
    ) @ (func_comps >>| fun comps ->
      if Option.is_some comps.tau_opt && do_type_splay
      then
        make_stmt ~do_wrap:true ~do_check:true ~tau_opt:comps.tau_opt comps.func_id (
          abstract_over_ids comps.params comps.defn (* actual definition of function *)
        )
      else
        (* no type or not splaying, so the actual definition was used above, so just project out from the record *)
        make_stmt ~do_wrap:false ~do_check:true ~tau_opt:comps.tau_opt comps.func_id (EVar comps.func_id)
    )

  and desugar_statement (stmt : Bluejay.statement) : Desugared.statement list =
    let open List.Let_syntax in
    match stmt with
    | SUntyped { var ; defn } ->
      return @@ Expr.SUntyped { var ; defn = desugar defn }
    | STyped { typed_var = { var ; tau } ; defn ; do_wrap ; do_check } ->
      return @@ Expr.STyped { typed_var = { var ; tau = desugar tau } ; defn = desugar defn ; do_wrap ; do_check }
    | SFun fsig -> begin
      let { func_id ; defn ; params ; tau_opt } : desugared Function_components.t = funsig_to_components fsig in
      let defn = abstract_over_ids params defn in
      return @@ make_stmt ~do_wrap:true ~do_check:true ~tau_opt func_id defn
    end
    | SFunRec fsigs -> desugar_rec_funs_to_stmt_list fsigs

  and make_stmt ~(do_wrap : bool) ~(do_check : bool) ~(tau_opt : Desugared.t option) (var : Ident.t) (defn : Desugared.t) : Desugared.statement =
    match tau_opt with
    | None ->
      SUntyped { var ; defn }
    | Some tau ->
      STyped { typed_var = { var ; tau } ; defn ; do_wrap ; do_check }
  in

  List.bind pgm ~f:desugar_statement<|MERGE_RESOLUTION|>--- conflicted
+++ resolved
@@ -54,12 +54,8 @@
   let rec desugar (expr : Bluejay.t) : Desugared.t =
     match expr with
     (* Base cases *)
-<<<<<<< HEAD
-    | (EInt _ | EBool _ | EVar _ | EPick_i | ETypeInt | ETypeBool | EType | ETypeTop | ETypeBottom | ETypeSingle) as e -> e
-=======
     | (EInt _ | EBool _ | EVar _ | EPick_i () | ETypeInt | ETypeBool
-    | EType | ETypeTop | ETypeBottom | ETypeUnit | EUnit) as e -> e
->>>>>>> e0533416
+    | EType | ETypeTop | ETypeBottom | ETypeSingle | ETypeUnit | EUnit) as e -> e
     (* Simple propogation *)
     | EBinop { left ; binop ; right } -> begin
       match binop with
@@ -144,27 +140,16 @@
     | ETypeList ->
       let tau = Names.fresh_id ~suffix:"tau_list" () in
       let t = Names.fresh_id ~suffix:"list_t" () in
-<<<<<<< HEAD
       abstract_over_ids [tau] @@ 
         ETypeMu { var = t ; params = [] ; body =
           ETypeVariant
-            [ (Reserved.nil_type, unit_type)
+            [ (Reserved.nil_type, ETypeUnit)
             ; (Reserved.cons_type,
               ETypeRecord (Parsing_tools.record_of_list
                 [ (Reserved.hd, EVar tau)
                 ; (Reserved.tl, EVar t)
                 ]
               )
-=======
-      ETypeMu { var = t ; params = [] ; body =
-        ETypeVariant
-          [ (Reserved.nil_type, ETypeUnit)
-          ; (Reserved.cons_type,
-            ETypeRecord (Parsing_tools.record_of_list
-              [ (Reserved.hd, desugar e_tau)
-              ; (Reserved.tl, EVar t)
-              ]
->>>>>>> e0533416
             )
             ]
         }
