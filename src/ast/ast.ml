(**
   Contains data type definitions for the toy language AST.
*)

open Batteries;;

(** A module for hashtables keyed by UIDs. *)
module Ast_uid_hashtbl = Ast_uid.Ast_uid_hashtbl;;

(** A data type for identifiers in the toy language. *)
type ident = Ident of string;;

module Ident_hash =
struct
  type t = ident
  let equal = (=)
  let hash = Hashtbl.hash
end
;;

module Ident_hashtbl = Hashtbl.Make(Ident_hash);;

module Ident_order =
struct
  type t = ident
  let compare = compare
end
;;

module Ident_set = Set.Make(Ident_order);;

module Ident_map = Map.Make(Ident_order);;

(** A freshening stack of identifiers for variables produced at runtime.  This
    tracks the invocation stack of these variables.  The first element in the
    list is the topmost element in the stack.  If this stack is absent, then
    the variable in question has not been instantiated (and remains within the
    body of a function). *)
type freshening_stack = Freshening_stack of ident list;;

(** Variables in the AST. *)
type var = Var of ident * freshening_stack option;;

module Var_order =
struct
  type t = var
  let compare = compare
end;;

module Var_set = Set.Make(Var_order);;

module Var_map = Map.Make(Var_order);;

module Var_hashtbl = Hashtbl.Make(
  struct
    type t = var
    let equal = (=)
    let hash = Hashtbl.hash
  end
  );;

(** A type to express record values. *)
type record_value = Record_value of var Ident_map.t

(** A type to express function values. *)
and function_value = Function_value of var * expr

(** A type to express reference values. *)
and ref_value = Ref_value of var

(** A type to represent values. *)
and value =
  | Value_record of record_value
  | Value_function of function_value
  | Value_ref of ref_value

(** A type to represent the bodies of clauses. *)
and clause_body =
  | Value_body of value
  | Var_body of var
  | Appl_body of var * var
  | Conditional_body of var * pattern * function_value * function_value
<<<<<<< HEAD
  | Deref_body of var
  | Update_body of var * var
=======
  | Projection_body of var * ident
>>>>>>> 8dc023a9

(** A type to represent clauses. *)
and clause =
  | Clause of var * clause_body

(** A type to represent expressions. *)
and expr = Expr of clause list

(** A type representing conditional patterns. *)
and pattern =
  | Record_pattern of pattern Ident_map.t
;;<|MERGE_RESOLUTION|>--- conflicted
+++ resolved
@@ -80,12 +80,9 @@
   | Var_body of var
   | Appl_body of var * var
   | Conditional_body of var * pattern * function_value * function_value
-<<<<<<< HEAD
+  | Projection_body of var * ident
   | Deref_body of var
   | Update_body of var * var
-=======
-  | Projection_body of var * ident
->>>>>>> 8dc023a9
 
 (** A type to represent clauses. *)
 and clause =
