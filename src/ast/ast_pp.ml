--- conflicted
+++ resolved
@@ -83,10 +83,5 @@
 
 let show_value = pp_to_string pp_value;;
 let show_clause = pp_to_string pp_clause;;
-<<<<<<< HEAD
 let show_brief_clause formatter (Clause(x,_)) = pp_var formatter x;;
-=======
-let show_pattern = pp_to_string pp_pattern;;
-let show_brief_clause formatter (Clause(x,_)) = pp_var formatter x;;
-let show_expr = pp_to_string pp_expr;;
->>>>>>> 8c3a325a
+let show_expr = pp_to_string pp_expr;;