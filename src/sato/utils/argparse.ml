--- conflicted
+++ resolved
@@ -51,11 +51,7 @@
          and debug_graph = flag "-g" no_arg ~doc:"output graphviz dot" in *)
       fun () ->
         let latter_option l1 l2 = Option.merge l1 l2 ~f:(fun _ y -> y) in
-<<<<<<< HEAD
         let sato_mode = File_utils.mode_from_file filename in
-=======
-        let is_natodefa = Odefa_natural.File_utils.check_ext filename in
->>>>>>> a0fa130d
         let top_config =
           {
             (* target; *)
