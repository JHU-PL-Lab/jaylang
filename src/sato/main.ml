--- conflicted
+++ resolved
@@ -11,13 +11,8 @@
   let filename = sato_config.filename in
   let ddpa_ver = sato_config.ddpa_c_stk in
   let max_step = sato_config.run_max_step in
-<<<<<<< HEAD
-  let timeout = Some (Time.Span.of_int_sec 5) in
-  let open Dbmc.Global_config in
-=======
   let timeout = sato_config.timeout in
   let open Dj_common.Global_config in
->>>>>>> 8ec6f6e6
   {
     target = Id.(Ident "target");
     filename;
