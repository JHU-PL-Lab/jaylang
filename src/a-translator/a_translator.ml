--- conflicted
+++ resolved
@@ -1,5 +1,5 @@
 open Batteries;;
-open Ast;;
+open Core_ast;;
 open Uid;;
 
 module Ident_map = Core_ast.Ident_map;;
@@ -56,26 +56,25 @@
 let rec pattern_of_nested_pattern p =
   match p with
   | Nested_ast.Record_pattern(_,elements) ->
-<<<<<<< HEAD
     (* TO DO - uids for patterns *)
-    Ast.Record_pattern (Ident_map.map pattern_of_nested_pattern elements)
-  | Nested_ast.Fun_pattern(_) -> Ast.Fun_pattern
-  | Nested_ast.Ref_pattern(_) -> Ast.Ref_pattern
-  | Nested_ast.Int_pattern(_) -> Ast.Int_pattern
-  | Nested_ast.Bool_pattern(_,b) -> Ast.Bool_pattern(b)
-  | Nested_ast.String_pattern(_) -> Ast.String_pattern
-  | Nested_ast.Any_pattern(_) -> Ast.Any_pattern
+    Core_ast.Record_pattern (Ident_map.map pattern_of_nested_pattern elements)
+  | Nested_ast.Fun_pattern(_) -> Core_ast.Fun_pattern
+  | Nested_ast.Ref_pattern(_) -> Core_ast.Ref_pattern
+  | Nested_ast.Int_pattern(_) -> Core_ast.Int_pattern
+  | Nested_ast.Bool_pattern(_,b) -> Core_ast.Bool_pattern(b)
+  | Nested_ast.String_pattern(_) -> Core_ast.String_pattern
+  | Nested_ast.Any_pattern(_) -> Core_ast.Any_pattern
 ;;
 
 let rec function_value_of_nested_function_value
     (Nested_ast.Function(uid,Nested_ast.Nested_var(_,x'),e')) =
   let (body,_,orig_map) = clauses_and_var_of_nested_expr e' in
   let this_map = disjoint_union orig_map (Ident_map.singleton x' (Function_rule(x',uid))) in
-  (Ast.Function_value(Ast.Var(x',None),Ast.Expr body), this_map)
+  (Core_ast.Function_value(Core_ast.Var(x',None),Core_ast.Expr body), this_map)
 
 and clauses_and_var_of_nested_expr e =
   let x = fresh_var() in
-  match x with Ast.Var(id,_) ->
+  match x with Core_ast.Var(id,_) ->
     let (clauses,final_body,map) =
       match e with
       | Nested_ast.Record_expr(u,elements) ->
@@ -98,31 +97,31 @@
           |> Enum.fold disjoint_union singleton
         in
         (extra_clauses,
-         Ast.Value_body(Ast.Value_record(Ast.Record_value record_body)),
+         Core_ast.Value_body(Core_ast.Value_record(Core_ast.Record_value record_body)),
         combined_map)
       | Nested_ast.Function_expr(u,f) ->
         let (fv,fvmap) = function_value_of_nested_function_value f in
-        ([], Ast.Value_body(
-            Ast.Value_function(
+        ([], Core_ast.Value_body(
+            Core_ast.Value_function(
               fv)), disjoint_union fvmap (Ident_map.singleton id (Function_expr_rule(id,u))))
       | Nested_ast.Int_expr(u,n) ->
-        ([], Ast.Value_body(Ast.Value_int(n)), (Ident_map.singleton id (Int_expr_rule(id,u))))
+        ([], Core_ast.Value_body(Core_ast.Value_int(n)), (Ident_map.singleton id (Int_expr_rule(id,u))))
       | Nested_ast.Bool_expr(u,b) ->
-        ([], Ast.Value_body(Ast.Value_bool(b)), Ident_map.singleton id (Bool_expr_rule(id,u)))
+        ([], Core_ast.Value_body(Core_ast.Value_bool(b)), Ident_map.singleton id (Bool_expr_rule(id,u)))
       | Nested_ast.String_expr(u,s) ->
-        ([], Ast.Value_body(Ast.Value_string(s)), Ident_map.singleton id (String_expr_rule(id,u)))
+        ([], Core_ast.Value_body(Core_ast.Value_string(s)), Ident_map.singleton id (String_expr_rule(id,u)))
       | Nested_ast.Ref_expr(u,e') ->
         let (cls0,x',orig_map) = clauses_and_var_of_nested_expr e' in
         let this_map = Ident_map.singleton id (Ref_expr_rule(id,u)) in
-        (cls0, Ast.Value_body(Ast.Value_ref(Ast.Ref_value(x'))), disjoint_union this_map orig_map)
+        (cls0, Core_ast.Value_body(Core_ast.Value_ref(Core_ast.Ref_value(x'))), disjoint_union this_map orig_map)
       | Nested_ast.Var_expr(u,Nested_ast.Nested_var(_,x')) ->
-        ([], Ast.Var_body(Ast.Var(x',None)), Ident_map.singleton id (Var_expr_rule(id,u)))
+        ([], Core_ast.Var_body(Core_ast.Var(x',None)), Ident_map.singleton id (Var_expr_rule(id,u)))
       | Nested_ast.Appl_expr(u,e1,e2) ->
         let this_map = Ident_map.singleton id (Appl_expr_rule(id,u)) in
         let (cls1,x1,map1) = clauses_and_var_of_nested_expr e1 in
         let (cls2,x2,map2) = clauses_and_var_of_nested_expr e2 in
         let first_union = disjoint_union map1 map2 in
-        (cls1 @ cls2, Ast.Appl_body(x1,x2), disjoint_union this_map first_union)
+        (cls1 @ cls2, Core_ast.Appl_body(x1,x2), disjoint_union this_map first_union)
       | Nested_ast.Conditional_expr(u,e',p,f1,f2) ->
         let this_map = Ident_map.singleton id (Conditional_expr_rule(id,u)) in
         let (fv1, fvmap1) = function_value_of_nested_function_value f1 in
@@ -130,7 +129,7 @@
         let fvmap = disjoint_union fvmap1 fvmap2 in
         let (cls0,x',orig_map) = clauses_and_var_of_nested_expr e' in
         ( cls0
-        , Ast.Conditional_body(
+        , Core_ast.Conditional_body(
             x',
             pattern_of_nested_pattern p,
             fv1,
@@ -140,7 +139,7 @@
         let this_map = Ident_map.singleton id (Deref_expr_rule(id,u)) in
         let (cls0,x',orig_map) = clauses_and_var_of_nested_expr e' in
         ( cls0
-        , Ast.Deref_body(x')
+        , Core_ast.Deref_body(x')
         , disjoint_union this_map orig_map)
       | Nested_ast.Update_expr(u,e1,e2) ->
         let this_map = Ident_map.singleton id (Update_expr_rule(id,u)) in
@@ -148,7 +147,7 @@
         let (cls2,x2,map2) = clauses_and_var_of_nested_expr e2 in
         let first_union = disjoint_union map1 map2 in
         ( cls1 @ cls2
-        , Ast.Update_body(x1,x2)
+        , Core_ast.Update_body(x1,x2)
         , disjoint_union this_map first_union
         )
       | Nested_ast.Binary_operation_expr(u,e1,op,e2) ->
@@ -157,20 +156,20 @@
         let (cls2,x2,map2) = clauses_and_var_of_nested_expr e2 in
         let first_union = disjoint_union map1 map2 in
         ( cls1 @ cls2
-        , Ast.Binary_operation_body(x1,op,x2)
+        , Core_ast.Binary_operation_body(x1,op,x2)
         , disjoint_union this_map first_union
         )
       | Nested_ast.Unary_operation_expr(u,op,e1) ->
         let this_map = Ident_map.singleton id (Unary_operation_expr_rule(id,u)) in
         let (cls1,x1,map1) = clauses_and_var_of_nested_expr e1 in
-        (cls1, Ast.Unary_operation_body(op,x1),disjoint_union map1 this_map)
+        (cls1, Core_ast.Unary_operation_body(op,x1),disjoint_union map1 this_map)
       | Nested_ast.Indexing_expr(u,e1,e2) ->
           let this_map = Ident_map.singleton id (Indexing_expr_rule(id,u)) in
         let (cls1,x1,map1) = clauses_and_var_of_nested_expr e1 in
         let (cls2,x2,map2) = clauses_and_var_of_nested_expr e2 in
         let first_union = disjoint_union map1 map2 in
         ( cls1 @ cls2
-        , Ast.Indexing_body(x1,x2)
+        , Core_ast.Indexing_body(x1,x2)
         , disjoint_union this_map first_union
         )
       | Nested_ast.Let_expr(u,Nested_ast.Nested_var(_,x'),e1,e2) ->
@@ -179,126 +178,22 @@
         let (cls2,x2,map2) = clauses_and_var_of_nested_expr e2 in
         let first_union = disjoint_union map1 map2 in
         ( cls1 @
-          [ Ast.Clause(Ast.Var(x',None), Ast.Var_body(x1)) ] @
+          [ Core_ast.Clause(Core_ast.Var(x',None), Core_ast.Var_body(x1)) ] @
           cls2
-        , Ast.Var_body(x2)
+        , Core_ast.Var_body(x2)
         , disjoint_union this_map first_union
         )
       | Nested_ast.Projection_expr(u,e',i) ->
         let this_map = Ident_map.singleton id (Projection_expr_rule(id,u)) in
         let (cls0,x',orig_map) = clauses_and_var_of_nested_expr e' in
         ( cls0
-        , Ast.Projection_body(x', i)
+        , Core_ast.Projection_body(x', i)
         , disjoint_union orig_map this_map
         )
     in
-    (clauses @ [Ast.Clause(x,final_body)], x, map)
+    (clauses @ [Core_ast.Clause(x,final_body)], x, map)
 
 let a_translate_nested_expr e =
   let (cls,_,map) = clauses_and_var_of_nested_expr e in
-  ((Ast.Expr cls), map)
-=======
-    Core_ast.Record_pattern (Ident_map.map pattern_of_nested_pattern elements)
-  | Nested_ast.Fun_pattern(_) -> Core_ast.Fun_pattern
-  | Nested_ast.Ref_pattern(_) -> Core_ast.Ref_pattern
-  | Nested_ast.Int_pattern(_) -> Core_ast.Int_pattern
-  | Nested_ast.Bool_pattern(_,b) -> Core_ast.Bool_pattern(b)
-  | Nested_ast.String_pattern(_) -> Core_ast.String_pattern
-;;
-
-let rec function_value_of_nested_function_value
-    (Nested_ast.Function(_,Nested_ast.Nested_var(_,x'),e')) =
-  let (body,_) = clauses_and_var_of_nested_expr e' in
-  Core_ast.Function_value(Core_ast.Var(x',None),Core_ast.Expr body)
-
-and clauses_and_var_of_nested_expr e =
-  let x = fresh_var() in
-  let (clauses,final_body) =
-    match e with
-    | Nested_ast.Record_expr(_,elements) ->
-      let elements' =
-        Ident_map.map clauses_and_var_of_nested_expr elements
-      in
-      let record_body = Ident_map.map snd elements' in
-      let extra_clauses =
-        elements'
-        |> Ident_map.enum
-        |> Enum.map (snd %> fst)
-        |> List.of_enum
-        |> List.concat
-      in
-      (extra_clauses,
-       Core_ast.Value_body(
-         Core_ast.Value_record(Core_ast.Record_value record_body)))
-    | Nested_ast.Function_expr(_,f) ->
-      ([], Core_ast.Value_body(
-          Core_ast.Value_function(
-            function_value_of_nested_function_value f)))
-    | Nested_ast.Int_expr(_,n) ->
-      ([], Core_ast.Value_body(Core_ast.Value_int(n)))
-    | Nested_ast.Bool_expr(_,b) ->
-      ([], Core_ast.Value_body(Core_ast.Value_bool(b)))
-    | Nested_ast.String_expr(_,s) ->
-      ([], Core_ast.Value_body(Core_ast.Value_string(s)))
-    | Nested_ast.Ref_expr(_,e') ->
-      let (cls0,x') = clauses_and_var_of_nested_expr e' in
-      (cls0, Core_ast.Value_body(Core_ast.Value_ref(Core_ast.Ref_value(x'))))
-    | Nested_ast.Var_expr(_,Nested_ast.Nested_var(_,x')) ->
-      ([], Core_ast.Var_body(Core_ast.Var(x',None)))
-    | Nested_ast.Appl_expr(_,e1,e2) ->
-      let (cls1,x1) = clauses_and_var_of_nested_expr e1 in
-      let (cls2,x2) = clauses_and_var_of_nested_expr e2 in
-      (cls1 @ cls2, Core_ast.Appl_body(x1,x2))
-    | Nested_ast.Conditional_expr(_,e',p,f1,f2) ->
-      let (cls0,x') = clauses_and_var_of_nested_expr e' in
-      ( cls0
-      , Core_ast.Conditional_body(
-          x', pattern_of_nested_pattern p,
-          function_value_of_nested_function_value f1,
-          function_value_of_nested_function_value f2))
-    | Nested_ast.Deref_expr(_,e') ->
-      let (cls0,x') = clauses_and_var_of_nested_expr e' in
-      ( cls0
-      , Core_ast.Deref_body(x'))
-    | Nested_ast.Update_expr(_,e1,e2) ->
-      let (cls1,x1) = clauses_and_var_of_nested_expr e1 in
-      let (cls2,x2) = clauses_and_var_of_nested_expr e2 in
-      ( cls1 @ cls2
-      , Core_ast.Update_body(x1,x2)
-      )
-    | Nested_ast.Binary_operation_expr(_,e1,op,e2) ->
-      let (cls1,x1) = clauses_and_var_of_nested_expr e1 in
-      let (cls2,x2) = clauses_and_var_of_nested_expr e2 in
-      ( cls1 @ cls2
-      , Core_ast.Binary_operation_body(x1,op,x2)
-      )
-    | Nested_ast.Unary_operation_expr(_,op,e1) ->
-      let (cls1,x1) = clauses_and_var_of_nested_expr e1 in
-      (cls1, Core_ast.Unary_operation_body(op,x1))
-    | Nested_ast.Indexing_expr(_,e1,e2) ->
-      let (cls1,x1) = clauses_and_var_of_nested_expr e1 in
-      let (cls2,x2) = clauses_and_var_of_nested_expr e2 in
-      ( cls1 @ cls2
-      , Core_ast.Indexing_body(x1,x2)
-      )
-    | Nested_ast.Let_expr(_,Nested_ast.Nested_var(_,x'),e1,e2) ->
-      let (cls1,x1) = clauses_and_var_of_nested_expr e1 in
-      let (cls2,x2) = clauses_and_var_of_nested_expr e2 in
-      ( cls1 @
-        [ Core_ast.Clause(Core_ast.Var(x',None), Core_ast.Var_body(x1)) ] @
-        cls2
-      , Core_ast.Var_body(x2)
-      )
-    | Nested_ast.Projection_expr(_,e',i) ->
-      let (cls0,x') = clauses_and_var_of_nested_expr e' in
-      ( cls0
-      , Core_ast.Projection_body(x', i)
-      )
-  in
-  (clauses @ [Core_ast.Clause(x,final_body)],x)
-
-let a_translate_nested_expr e =
-  let (cls,_) = clauses_and_var_of_nested_expr e in
-  Core_ast.Expr cls
->>>>>>> 38fdc7a8
+  ((Core_ast.Expr cls), map)
 ;;