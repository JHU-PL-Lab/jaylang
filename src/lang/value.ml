--- conflicted
+++ resolved
@@ -35,9 +35,8 @@
   V is the payload of int and bool. We do this so that we can
   inject Z3 expressions into the values of the concolic evaluator.
 *)
-<<<<<<< HEAD
-module Make (Store : functor (Val : T1) -> STORE with type 'a value := 'a Val.t) (Env_cell : T1) (V : V) = struct
-  module rec T : sig
+module Make (Store : STORE) (Env_cell : T1) (V : V) = struct
+  module T = struct
     type _ t =
       (* all languages *)
       | VInt : int V.t -> 'a t
@@ -74,54 +73,6 @@
       | VTypeForall : { type_variables : Ident.t list ; tau : 'a closure } -> 'a bluejay_only t
       | VTypeIntersect : (VariantTypeLabel.t * 'a t * 'a t) list -> 'a bluejay_only t
 
-    and 'a env = 'a Env.t
-
-    (* 
-      An expression to be evaluated in an environment. The environment is in a cell in case
-      laziness is used to implement recursion.    
-    *)
-    and 'a closure = { expr : 'a Expr.t ; env : 'a env Env_cell.t }
-  end = struct
-=======
-module Make (Store : STORE) (Env_cell : T1) (V : V) = struct
-  module T = struct
->>>>>>> 591be7b8
-    type _ t =
-      (* all languages *)
-      | VInt : int V.t -> 'a t
-      | VBool : bool V.t -> 'a t
-      | VFunClosure : { param : Ident.t ; body : 'a closure } -> 'a t
-      | VVariant : { label : VariantLabel.t ; payload : 'a t } -> 'a t
-      | VRecord : 'a t RecordLabel.Map.t -> 'a t
-      | VTypeMismatch : 'a t
-      | VAbort : 'a t (* this results from `EAbort` or `EAssert e` where e => false *)
-      | VDiverge : 'a t (* this results from `EDiverge` or `EAssume e` where e => false *)
-      | VUnboundVariable : Ident.t -> 'a t
-      (* embedded only *)
-      | VId : 'a embedded_only t
-      | VFrozen : 'a closure -> 'a embedded_only t
-      (* bluejay only *)
-      | VList : 'a t list -> 'a bluejay_only t
-      | VMultiArgFunClosure : { params : Ident.t list ; body : 'a closure } -> 'a bluejay_only t
-      (* types in desugared and embedded *)
-      | VType : 'a bluejay_or_desugared t
-      | VTypeInt : 'a bluejay_or_desugared t
-      | VTypeBool : 'a bluejay_or_desugared t
-      | VTypeTop : 'a bluejay_or_desugared t
-      | VTypeBottom : 'a bluejay_or_desugared t
-      | VTypeRecord : 'a t RecordLabel.Map.t -> 'a bluejay_or_desugared t
-      | VTypeRecordD : (RecordLabel.t * 'a closure) list -> 'a bluejay_or_desugared t
-      | VTypeArrow : { domain : 'a t ; codomain : 'a t } -> 'a bluejay_or_desugared t
-      | VTypeArrowD : { binding : Ident.t ; domain : 'a t ; codomain : 'a closure } -> 'a bluejay_or_desugared t
-      | VTypeRefinement : { tau : 'a t ; predicate : 'a t } -> 'a bluejay_or_desugared t
-      | VTypeMu : { var : Ident.t ; body : 'a closure } -> 'a bluejay_or_desugared t
-      | VTypeVariant : (VariantTypeLabel.t * 'a t) list -> 'a bluejay_or_desugared t
-      | VTypeSingle : 'a t -> 'a bluejay_or_desugared t
-      (* types in bluejay only *)
-      | VTypeList : 'a t -> 'a bluejay_only t
-      | VTypeForall : { type_variables : Ident.t list ; tau : 'a closure } -> 'a bluejay_only t
-      | VTypeIntersect : (VariantTypeLabel.t * 'a t * 'a t) list -> 'a bluejay_only t
-
     and 'a env = 'a t Store.t
 
     (* 
