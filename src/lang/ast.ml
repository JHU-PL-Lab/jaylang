--- conflicted
+++ resolved
@@ -458,12 +458,8 @@
             cmp r1.arg r2.arg
           | EDet e1, EDet e2 -> cmp e1 e2
           | EEscapeDet e1, EEscapeDet e2 -> cmp e1 e2
-<<<<<<< HEAD
+          | EUntouchable e1, EUntouchable e2 -> cmp e1 e2
           | EAbort s1, EAbort s2 -> Cell.compare String.compare s1 s2
-=======
-          | EUntouchable e1, EUntouchable e2 -> cmp e1 e2
-          | EAbort s1, EAbort s2 -> String.compare s1 s2
->>>>>>> 8d9723be
           | EGen e1, EGen e2 -> cmp e1 e2
           | ETypeRecord m1, ETypeRecord m2 -> RecordLabel.Map.compare cmp m1 m2
           | ETypeFun r1, ETypeFun r2 -> begin
@@ -677,6 +673,7 @@
       | ETblAppl { tbl ; gen ; arg } -> ETblAppl { tbl = t_of_expr tbl ; gen = t_of_expr gen ; arg = t_of_expr arg }
       | EDet expr -> EDet (t_of_expr expr)
       | EEscapeDet expr -> EEscapeDet (t_of_expr expr)
+      | EUntouchable expr -> EUntouchable (t_of_expr expr)
 
   (*
     The idea is that we rename each variable to something brand new and then
@@ -687,12 +684,6 @@
     in the map (and replace that instance, obviously).
 
     Ignores unbound variables. They get a new name, too.
-<<<<<<< HEAD
-=======
-
-    I had a little bit of fun with monad transformers and state/reader to write
-    this, but it was too impractical given that OCaml has effects to make this easy.
->>>>>>> 8d9723be
   *)
   let alphatize (e : t) : t =
     (* order does not matter when alphatizing because we don't care about names, so mindless mutation is okay *)
