--- conflicted
+++ resolved
@@ -167,17 +167,12 @@
     (* only Bluejay *)
     | PEmptyList : 'a bluejay_or_type_erased t
     | PDestructList : { hd_id : Ident.t ; tl_id : Ident.t } -> 'a bluejay_or_type_erased t
-    [@@deriving variants]
+  [@@deriving variants]
 
   let cmp : type a. a t -> a t -> [ `LT | `GT | `Eq of (Ident.t * Ident.t) list ] =
     fun a b ->
-<<<<<<< HEAD
-    match Int.compare (to_rank a) (to_rank b) with
+    match Int.compare (Variants.to_rank a) (Variants.to_rank b) with
     | 0 -> begin
-=======
-      match Int.compare (Variants.to_rank a) (Variants.to_rank b) with
-      | 0 -> begin
->>>>>>> 17994b4d
         match a, b with
         | PAny, PAny -> `Eq []
         | PVariable id1, PVariable id2 -> `Eq [ id1, id2 ]
@@ -496,7 +491,7 @@
             | ETypeModule m1, ETypeModule m2 ->
               List.compare
                 (fun (a1,b1) (a2,b2) ->
-                  let- () = RecordLabel.compare a1 a2 in cmp b1 b2
+                   let- () = RecordLabel.compare a1 a2 in cmp b1 b2
                 ) m1 m2
             | ETypeFun r1, ETypeFun r2 -> begin
                 let- () = cmp r1.domain r2.domain in
@@ -751,11 +746,11 @@
         Format.sprintf "let %s=%s in %s" var_eval def_eval body_eval
       | EAppl (cell) -> 
         Cell.to_string (fun {func; arg} ->
-           let func_eval = ppp_gt func top (op_precedence func) in
-           let arg_eval = ppp_ge arg top (op_precedence arg) in
-           Format.sprintf "%s %s" func_eval arg_eval 
+            let func_eval = ppp_gt func top (op_precedence func) in
+            let arg_eval = ppp_ge arg top (op_precedence arg) in
+            Format.sprintf "%s %s" func_eval arg_eval 
           ) cell
-          (*subject : 'a t ; patterns : ('a Pattern.t * 'a t) list*)
+      (*subject : 'a t ; patterns : ('a Pattern.t * 'a t) list*)
       | EMatch { subject ; patterns } -> 
         let subject_eval = to_string subject in
         let patterns_eval pattern =
@@ -775,7 +770,7 @@
       | ENot e -> 
         Format.sprintf "not %s" (ppp_ge e top (op_precedence e))
       | EPick_i _ -> "input"
-         (* is parsed as "input", but we can immediately make it pick_i *)
+      (* is parsed as "input", but we can immediately make it pick_i *)
       | EFunction { param ; body } -> (* note bluejay also has multi-arg function, which generalizes this *)
         let param_eval = Ident.to_string param in
         let body_eval = ppp_gt body top (op_precedence body) in
@@ -786,13 +781,13 @@
         Format.sprintf "`%s %s" label_eval payload_eval
       | EDefer cell -> 
         Cell.to_string(fun e ->
-        Format.sprintf "defer %s" (ppp_ge e top (op_precedence e))) cell
+            Format.sprintf "defer %s" (ppp_ge e top (op_precedence e))) cell
       (* embedded only, so constrain 'a to only be `Embedded *)
       | EPick_b _ -> "input"
       | ECase { subject; cases ; default } -> (* simply sugar for nested conditionals *)
         let subject_eval = to_string subject in
         let cases_eval = String.concat ~sep:"\n| " 
-        @@ (List.map ~f:(fun (num, case) -> Format.sprintf "%d -> %s" num (to_string case))) cases in
+          @@ (List.map ~f:(fun (num, case) -> Format.sprintf "%d -> %s" num (to_string case))) cases in
         let default_eval = Format.sprintf "\n| %s\n" (to_string default) in
         Format.sprintf "case» %s of %s%s" subject_eval cases_eval default_eval
       | EFreeze e -> (*what is a as a???*)
@@ -830,11 +825,11 @@
         RecordLabel.record_body_to_string ~sep:":" record to_string
       | ETypeModule ls -> (* is a list because order matters *)
         Format.sprintf "sig %s end" (String.concat ~sep:" " 
-        @@ List.map ls ~f:(fun (label, expr) -> Format.sprintf "val %s : %s" (RecordLabel.to_string label) (to_string expr)))
+                                     @@ List.map ls ~f:(fun (label, expr) -> Format.sprintf "val %s : %s" (RecordLabel.to_string label) (to_string expr)))
       | ETypeFun { domain ; codomain ; dep ; det } -> 
         let arg1 = match dep with 
-        | `Binding Ident s -> Format.sprintf "(%s : %s)" s (ppp_ge domain top (op_precedence domain))
-        | `No -> Format.sprintf "%s" (ppp_ge domain top (op_precedence domain)) in
+          | `Binding Ident s -> Format.sprintf "(%s : %s)" s (ppp_ge domain top (op_precedence domain))
+          | `No -> Format.sprintf "%s" (ppp_ge domain top (op_precedence domain)) in
         let arg2 = if det then "-->" else "->" in
         let arg3 = to_string codomain in
         Format.sprintf "%s %s %s" arg1 arg2 arg3
@@ -855,9 +850,9 @@
       (* bluejay or type erased *)
       | EList list -> 
         let rec list_to_str = function
-        | [] -> ""
-        | hd::[] -> Format.sprintf "%s" (to_string hd)
-        | hd::tl -> Format.sprintf "%s; %s" (to_string hd) (list_to_str tl)
+          | [] -> ""
+          | hd::[] -> Format.sprintf "%s" (to_string hd)
+          | hd::tl -> Format.sprintf "%s; %s" (to_string hd) (list_to_str tl)
         in Format.sprintf "[%s]" (list_to_str list)
       | EListCons (hd, tl)-> 
         Format.sprintf "%s::%s" (ppp_gt hd top (op_precedence hd)) (ppp_gt tl top (op_precedence tl))
@@ -869,16 +864,16 @@
         let params_eval = (String.concat ~sep:" " @@ List.map ~f:(fun (Ident s) -> s) params) in
         Format.sprintf "(fun %s -> %s)" params_eval (ppp_gt body top (op_precedence body))
       (* | ELetFun : { func : 'a funsig ; body : 'a t } -> 'a bluejay_or_type_erased t
-      | ELetFunRec : { funcs : 'a funsig list ; body : 'a t } -> 'a bluejay_or_type_erased t *)
+         | ELetFunRec : { funcs : 'a funsig list ; body : 'a t } -> 'a bluejay_or_type_erased t *)
       | ELetFun {func; body} -> Format.sprintf "let %s in %s" (funsig_to_string func) (to_string body)
       | ELetFunRec {funcs; body} -> Format.sprintf "let rec %s in %s" (String.concat ~sep:"\nand " (List.map funcs ~f:(funsig_to_string))) (to_string body)
       (* bluejay only *)
       | ETypeList -> "list"
       | ETypeIntersect ls -> 
         Format.sprintf "%s" 
-        (String.concat ~sep:" & " @@ List.map ls ~f:(fun (VariantTypeLabel Ident s, tau1, tau2) -> Format.sprintf "((`%s of %s) -> %s)" s (to_string tau1) (to_string tau2)))
-
-      and statement_to_string : type a. a statement -> string = function
+          (String.concat ~sep:" & " @@ List.map ls ~f:(fun (VariantTypeLabel Ident s, tau1, tau2) -> Format.sprintf "((`%s of %s) -> %s)" s (to_string tau1) (to_string tau2)))
+
+    and statement_to_string : type a. a statement -> string = function
       | SUntyped { var ; defn } -> 
         Format.sprintf "let %s = %s" (Ident.to_string var) (to_string defn)
       (* bluejay or desugared *)
@@ -890,17 +885,17 @@
       | SFun fsig -> "let " ^ funsig_to_string fsig
       | SFunRec fsiglist -> "let rec " ^ String.concat ~sep:"\nand " (List.map fsiglist ~f:(funsig_to_string))
 
-      and funsig_to_string : type a. a funsig -> string = function
+    and funsig_to_string : type a. a funsig -> string = function
       | FUntyped { func_id = Ident f ; params; defn } -> 
         f ^ " " ^ String.concat ~sep:" " (List.map params ~f:(fun x -> let Ident s = x in s)) ^ " = " ^ to_string defn
       | FTyped func -> 
         let { type_vars ; func_id = Ident f ; params ; ret_type ; defn } = func in
         let vars_eval = if List.length type_vars = 0 then "" else Format.sprintf "(type %s)" (String.concat ~sep:" " (List.map type_vars ~f:(fun x -> 
-          let Ident s = x in s))) in
+            let Ident s = x in s))) in
         let params_eval = String.concat ~sep:" " (List.map params ~f:(fun x -> 
-          match x with 
-          | TVar {var = Ident s; tau} -> Format.sprintf "(%s : %s)" s (to_string tau)
-          | TVarDep {var = Ident s; tau} -> Format.sprintf "(dependent %s : %s)" s (to_string tau))) in
+            match x with 
+            | TVar {var = Ident s; tau} -> Format.sprintf "(%s : %s)" s (to_string tau)
+            | TVarDep {var = Ident s; tau} -> Format.sprintf "(dependent %s : %s)" s (to_string tau))) in
         let ret_eval = to_string ret_type in
         let defn_eval = to_string defn in
         Format.sprintf "%s %s %s : %s = %s" f vars_eval params_eval ret_eval defn_eval
