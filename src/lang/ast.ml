--- conflicted
+++ resolved
@@ -298,10 +298,7 @@
       | ETypeMu : { var : Ident.t ; params : Ident.t list ; body : 'a t } -> 'a bluejay_or_desugared t
       | ETypeVariant : (VariantTypeLabel.t * 'a t) list -> 'a bluejay_or_desugared t
       | ELetTyped : { typed_var : 'a typed_var ; defn : 'a t ; body : 'a t ; do_wrap : bool ; do_check : bool } -> 'a bluejay_or_desugared t
-<<<<<<< HEAD
       | ETypeSingle : 'a bluejay_or_desugared t
-=======
-      | ETypeSingle : 'a t -> 'a bluejay_or_desugared t
       (* bluejay or type erased *)
       | EList : 'a t list -> 'a bluejay_or_type_erased t
       | EListCons : 'a t * 'a t -> 'a bluejay_or_type_erased t
@@ -310,7 +307,6 @@
       | EMultiArgFunction : { params : Ident.t list ; body : 'a t } -> 'a bluejay_or_type_erased t
       | ELetFun : { func : 'a funsig ; body : 'a t } -> 'a bluejay_or_type_erased t
       | ELetFunRec : { funcs : 'a funsig list ; body : 'a t } -> 'a bluejay_or_type_erased t
->>>>>>> e0533416
       (* bluejay only *)
       | ETypeList : 'a bluejay_only t
       | ETypeIntersect : (VariantTypeLabel.t * 'a t * 'a t) list -> 'a bluejay_only t
@@ -430,18 +426,12 @@
           let- () = Int.compare (to_rank a) (to_rank b) in
           let cmp : type a. a t -> a t -> int = fun x y -> compare bindings x y in 
           match a, b with
-<<<<<<< HEAD
-          | EPick_i, EPick_i | EPick_b, EPick_b | EId, EId | ETable, ETable
-          | EDiverge, EDiverge | EType, EType | ETypeInt, ETypeInt | ETypeBool, ETypeBool
+          | EId, EId | ETable, ETable | EType, EType | ETypeInt, ETypeInt | ETypeBool, ETypeBool
           | ETypeTop, ETypeTop | ETypeBottom, ETypeBottom | ETypeList, ETypeList
-          | ETypeSingle, ETypeSingle -> 0
-=======
-          | EId, EId | ETable, ETable | EType, EType | ETypeInt, ETypeInt | ETypeBool, ETypeBool
-          | ETypeTop, ETypeTop | ETypeBottom, ETypeBottom | EUnit, EUnit | ETypeUnit, ETypeUnit -> 0
+          | ETypeSingle, ETypeSingle | EUnit, EUnit | ETypeUnit, ETypeUnit -> 0
           | EDiverge c1, EDiverge c2
           | EPick_i c1, EPick_i c2
           | EPick_b c1, EPick_b c2 -> Cell.compare Unit.compare c1 c2
->>>>>>> e0533416
           | EInt i, EInt j -> Int.compare i j
           | EBool b, EBool c -> Bool.compare b c
           | EVar x, EVar y -> begin
@@ -868,12 +858,8 @@
     | EPick_i () -> false
     (* leaves *)
     | EInt _ | EBool _ | EVar _ | EType | ETypeInt
-<<<<<<< HEAD
     | ETypeBool | ETypeTop | ETypeBottom
-    | ETypeSingle | ETypeList -> true
-=======
-    | ETypeBool | ETypeTop | ETypeBottom | EUnit | ETypeUnit -> true
->>>>>>> e0533416
+    | ETypeSingle | ETypeList | EUnit | ETypeUnit -> true
     (* one subexpression *)
     | EProject { record = e ; label = _ }
     | ENot e
