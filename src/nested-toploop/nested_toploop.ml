--- conflicted
+++ resolved
@@ -1,43 +1,5 @@
 open A_translator;;
-<<<<<<< HEAD
-open Core_ast_pp;;
-open Core_ast_wellformedness;;
-open Core_interpreter;;
-open Toploop_options;;
-
-let toploop_operate () e =
-  print_string "\n";
-  begin
-    try
-      let (e',_) = a_translate_nested_expr e in
-      check_wellformed_expr e';
-      let v,env = eval e' in
-      print_string (show_var v ^ " where "  ^ show_env env ^ "\n");
-    with
-    | Illformedness_found(ills) ->
-      print_string "Provided expression is ill-formed:\n";
-      List.iter
-        (fun ill ->
-           print_string @@ "   " ^ show_illformedness ill ^ "\n")
-        ills
-  end;
-  print_string "\n";
-  print_string "Please enter an expression to evaluate followed by \";;\".\n";
-  print_string "\n";
-  flush stdout
-;;
-
-let command_line_parsing () =
-  let parser = BatOptParse.OptParser.make ~version:"version 0.3" () in
-  BatOptParse.OptParser.add parser ~long_name:"log" logging_option;
-  let spare_args = BatOptParse.OptParser.parse_argv parser in
-  match spare_args with
-  | [] -> ()
-  | _ -> failwith "Unexpected command-line arguments."
-;;
-=======
->>>>>>> 6bcf9d57
-
+open Batteries;;
 open Nested_toploop_types;;
 
 let handle_expression
@@ -45,17 +7,20 @@
     (conf : Core_toploop_options.configuration)
     (nested_expr : Nested_ast.expr)
   =
-  let core_expr = a_translate_nested_expr nested_expr in
+  let (core_expr, core_map) = a_translate_nested_expr nested_expr in
   let result =
     Core_toploop.handle_expression
       ~callbacks:core_callbacks
       conf core_expr
   in
-  (* TODO: This is where we should add resugaring of errors and similar
-     things. *)
+  let nested_errors =
+    List.of_enum @@
+    Nested_toploop_analysis.batch_translation
+      core_map @@ List.enum result.Core_toploop_types.errors
+  in
   { illformednesses = result.Core_toploop_types.illformednesses
   ; analyses = result.Core_toploop_types.analyses
-  ; errors = result.Core_toploop_types.errors
+  ; errors = nested_errors
   ; evaluation_result = result.Core_toploop_types.evaluation_result
   }
 ;;