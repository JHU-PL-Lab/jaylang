open Batteries
open Jhupllib
open Odefa_ast
open Ast
open On_to_odefa_monad.TranslationMonad

let lazy_logger = Logger_utils.make_lazy_logger "Type_instrumentation"

let add_abort_expr _ =
  let%bind abort_var = fresh_var "ab" in
  let abort_clause = Clause (abort_var, Abort_body) in
  return @@ Expr [ abort_clause ]

(** Update any abort clause variables with a new variable. This is called when a
    conditional constraint is formed, since the inner conditional may itself
    have abort clauses encoded with the identifying variable. *)
let rec change_abort_vars (old_var : var) (new_var : var) (clause : clause) :
    clause =
  let (Clause (v, body)) = clause in
  match body with
  | Value_body value -> (
      match value with
      | Value_function f ->
          let (Function_value (arg, Expr f_body)) = f in
          let f_body' = List.map (change_abort_vars old_var new_var) f_body in
          let value' = Value_function (Function_value (arg, Expr f_body')) in
          Clause (v, Value_body value')
      | _ -> clause)
  | Conditional_body (pred, e1, e2) ->
      let (Expr cl1) = e1 in
      let (Expr cl2) = e2 in
      let cl1' = List.map (change_abort_vars old_var new_var) cl1 in
      let cl2' = List.map (change_abort_vars old_var new_var) cl2 in
      let body' = Conditional_body (pred, Expr cl1', Expr cl2') in
      Clause (v, body')
  | _ -> clause

let rec instrument_clauses (c_list : clause list) : clause list m =
  match c_list with
  | clause :: clauses' -> (
      let (Clause (v, body)) = clause in
      (* Add var-clause pair to side mapping before instrumentation *)
      let%bind () = add_var_clause_pair v clause in
      (* Instrument depending on clause body type *)
      match body with
      | Value_body value -> (
          match value with
          | Value_function f ->
              (* Instrument function body *)
              let (Function_value (arg, Expr body)) = f in
              let%bind new_body = instrument_clauses body in
              let new_fun_val = Function_value (arg, Expr new_body) in
              let new_val_body = Value_body (Value_function new_fun_val) in
              let new_clause = Clause (v, new_val_body) in
              let%bind new_clauses' = instrument_clauses clauses' in
              return @@ (new_clause :: new_clauses')
          | _ ->
              (* Nothing to constrain *)
              let%bind new_clauses' = instrument_clauses clauses' in
              return @@ (clause :: new_clauses'))
      | Var_body _ | Input_body | Assert_body _ (*TODO *) | Assume_body _
      | Abort_body | Match_body _ ->
          (* Nothing to constrain *)
          let%bind new_clauses' = instrument_clauses clauses' in
          return @@ (clause :: new_clauses')
<<<<<<< HEAD
=======
      (* | Match_body (v', pat) ->
         begin
           match pat with
           | Untouched_pattern _ ->
             begin
               let%bind new_clauses' = instrument_clauses clauses' in
               return @@ clause :: new_clauses'
             end
           | Any_untouched_pattern -> failwith "This shouldn't happen!"
           | Any_pattern | Int_pattern | Bool_pattern | Rec_pattern _
           | Strict_rec_pattern _ | Fun_pattern ->
             (* Don't instrument an instrumentation *)
             let%bind is_already_inst = is_instrument_var v in
             if is_already_inst then begin
               let%bind new_clauses' = instrument_clauses clauses' in
               return @@ clause :: new_clauses'
             end
             else begin
               (*
                 match = x ~ p;
                 ==>
                 m = x ~ untouched;
                 match = m ? ( c_match = x ~ p ) : ( ab = abort );
               *)
               (* Variables *)
               let%bind mb = fresh_var "m_b" in
               let%bind tvar = fresh_var "t_var" in
               let%bind m = fresh_var "m" in
               let%bind () = add_instrument_var mb in
               let%bind () = add_instrument_var tvar in
               let%bind () = add_instrument_var m in
               (* Clauses *)
               let mb_cls = Clause(mb, Match_body(v', Any_untouched_pattern)) in
               let tvar_cls = Clause(tvar, Value_body(Value_bool true)) in
               let m_bod = Binary_operation_body(mb, Binary_operator_xor, tvar) in
               let m_cls = Clause(m, m_bod) in
               (* Conditional *)
               let%bind c_match = fresh_var "c_match" in
               let%bind () = add_instrument_var_pair c_match v in
               let%bind t_path = return @@ Expr([Clause(c_match, body)]) in
               let%bind f_path = add_abort_expr v in
               let cond_clause = Clause(v, Conditional_body(m, t_path, f_path)) in
               let%bind cont = instrument_clauses clauses' in
               return @@ [mb_cls; tvar_cls; m_cls; cond_clause] @ cont
             end
         end *)
      | Not_body _v -> failwith "not implemented"
>>>>>>> 190af354
      | Binary_operation_body (v1, binop, v2) ->
          (* Don't instrument if the v is already counted as a variable added
              during instrumentation (i.e. pattern match conversion *)
          let%bind is_already_inst = is_instrument_var v in
          if is_already_inst
          then
            let%bind new_clauses' = instrument_clauses clauses' in
            return @@ (clause :: new_clauses')
          else
            (*
            binop = x + y
            ==>
            m_bl = x ~ int;
            m_br = y ~ int;
            m_b = x and y;
            binop = m ? ( c_binop = x + y ) : ( ab = abort );
          *)
            let pattern =
              match binop with
              | Binary_operator_plus | Binary_operator_minus
              | Binary_operator_times | Binary_operator_divide
              | Binary_operator_modulus | Binary_operator_less_than
              | Binary_operator_less_than_or_equal_to | Binary_operator_equal_to
              | Binary_operator_not_equal_to ->
                  Int_pattern
              | Binary_operator_and | Binary_operator_or -> Bool_pattern
            in
            (* Variables *)
            let%bind m1 = fresh_var "m_bl" in
            let%bind m2 = fresh_var "m_br" in
            let%bind m = fresh_var "m_b" in
            let%bind () = add_instrument_var m1 in
            let%bind () = add_instrument_var m2 in
            let%bind () = add_instrument_var m in
            (* Clauses *)
            let m1_cls = Clause (m1, Match_body (v1, pattern)) in
            let m2_cls = Clause (m2, Match_body (v2, pattern)) in
            let m_bod = Binary_operation_body (m1, Binary_operator_and, m2) in
            let m_cls = Clause (m, m_bod) in
            (* Conditional *)
            let%bind c_binop = fresh_var "c_binop" in
            let%bind () = add_instrument_var_pair c_binop v in
            (* Inner clause (eg. divide by zero check) *)
            let%bind inner_clauses =
              match binop with
              | Binary_operator_divide | Binary_operator_modulus ->
                  (* Variables *)
                  let%bind z = fresh_var "b_zero" in
                  let%bind b = fresh_var "b_b" in
                  let%bind () = add_instrument_var z in
                  let%bind () = add_instrument_var b in
                  (* We need to have this line because we are adding a new value
                     source *)
                  let%bind () =
                    add_odefa_natodefa_mapping z
                      (On_ast.new_expr_desc @@ On_ast.Int 0)
                  in
                  (* Clauses *)
                  let z_cls = Clause (z, Value_body (Value_int 0)) in
                  let b_bod =
                    Binary_operation_body (v2, Binary_operator_not_equal_to, z)
                  in
                  let b_cls = Clause (b, b_bod) in
                  (* Conditional *)
                  let%bind c_binop_sub = fresh_var "c_binop" in
                  let%bind () = add_instrument_var_pair c_binop_sub v in
                  let%bind t_path =
                    return @@ Expr [ Clause (c_binop_sub, body) ]
                  in
                  let%bind f_path = add_abort_expr c_binop in
                  let c_cls =
                    Clause (c_binop, Conditional_body (b, t_path, f_path))
                  in
                  return @@ [ z_cls; b_cls; c_cls ]
              | _ -> return @@ [ Clause (c_binop, body) ]
            in
            let%bind t_path = return @@ Expr inner_clauses in
            let%bind f_path = add_abort_expr v in
            let c_cls = Clause (v, Conditional_body (m, t_path, f_path)) in
            let%bind cont = instrument_clauses clauses' in
            return @@ [ m1_cls; m2_cls; m_cls; c_cls ] @ cont
      | Projection_body (r, lbl) ->
          let%bind is_already_inst = is_instrument_var v in
          if is_already_inst
          then
            let%bind new_clauses' = instrument_clauses clauses' in
            return @@ (clause :: new_clauses')
          else
            (*
            proj = r.lbl;
            ==>
            m = r ~ {lbl};
            proj = m ? ( c_proj = r.lbl ) : ( ab = abort );
          *)
            (* Pattern match *)
            let%bind m = fresh_var "m" in
            let%bind () = add_instrument_var m in
            let rec_pat_set = Ident_set.add lbl Ident_set.empty in
            let rec_pat = Rec_pattern rec_pat_set in
            let m_clause = Clause (m, Match_body (r, rec_pat)) in
            (* Conditional *)
            let%bind c_proj = fresh_var "c_proj" in
            let%bind () = add_instrument_var_pair c_proj v in
            let%bind t_path = return @@ Expr [ Clause (c_proj, body) ] in
            let%bind f_path = add_abort_expr v in
            let cond_clause =
              Clause (v, Conditional_body (m, t_path, f_path))
            in
            let%bind cont = instrument_clauses clauses' in
            return @@ [ m_clause; cond_clause ] @ cont
      | Appl_body (f, _) ->
          let%bind is_already_inst = is_instrument_var v in
          if is_already_inst
          then
            let%bind new_clauses' = instrument_clauses clauses' in
            return @@ (clause :: new_clauses')
          else
            (*
            appl = f x;
            ==>
            m = f ~ fun;
            appl = m ? ( c_appl = f x ) : ( ab = abort );
          *)
            (* Pattern match *)
            let%bind m = fresh_var "m" in
            let%bind () = add_instrument_var m in
            let m_clause = Clause (m, Match_body (f, Fun_pattern)) in
            (* Conditional *)
            let%bind c_appl = fresh_var "c_appl" in
            let%bind () = add_instrument_var_pair c_appl v in
            let%bind t_path = return @@ Expr [ Clause (c_appl, body) ] in
            let%bind f_path = add_abort_expr v in
            let cond_clause =
              Clause (v, Conditional_body (m, t_path, f_path))
            in
            let%bind cont = instrument_clauses clauses' in
            return @@ [ m_clause; cond_clause ] @ cont
      | Conditional_body (pred, Expr path1, Expr path2) ->
          let%bind is_already_inst = is_instrument_var v in
          if is_already_inst
          then
            (* Still instrument the inner expressions *)
            let%bind path1' = instrument_clauses path1 in
            let%bind path2' = instrument_clauses path2 in
            let body' = Conditional_body (pred, Expr path1', Expr path2') in
            let clause' = Clause (v, body') in
            let%bind new_clauses' = instrument_clauses clauses' in
            return @@ (clause' :: new_clauses')
          else
            (*
            cond = pred ? true_path : false_path;
            ==>
            m = pred ~ bool;
            cond = m ? ( c_cond = pred ? true_path : false_path )
                     : ( ab = abort );
          *)
            (* Pattern match *)
            let%bind m = fresh_var "m" in
            let%bind () = add_instrument_var m in
            let m_clause = Clause (m, Match_body (pred, Bool_pattern)) in
            (* Underlying conditional *)
            let%bind path1' = instrument_clauses path1 in
            let%bind path2' = instrument_clauses path2 in
            let body' = Conditional_body (pred, Expr path1', Expr path2') in
            (* Constrain conditional *)
            let%bind c_cond = fresh_var "c_cond" in
            let%bind () = add_instrument_var_pair c_cond v in
            let clause' = Clause (c_cond, body') in
            let clause'' = change_abort_vars v c_cond clause' in
            let%bind t_path = return @@ Expr [ clause'' ] in
            let%bind f_path = add_abort_expr v in
            let cond_clause =
              Clause (v, Conditional_body (m, t_path, f_path))
            in
            let%bind cont = instrument_clauses clauses' in
            return @@ [ m_clause; cond_clause ] @ cont)
  | [] -> return []

(* This function is necessary in the case where the first variable defines a
   function value definition.  If a function is the first variable and we look
   it up from within said function (e.g. from an abort clause), the lookup
   will zero out because the variable is always outside the scope of the
   function. *)
let add_first_var (c_list : clause list) : clause list m =
  let (Clause (_, first_body)) = List.first c_list in
  match first_body with
  | Value_body (Value_function _) ->
      let%bind fresh_str = freshness_string in
      let unit_rec = Value_record (Record_value Ident_map.empty) in
      let first_var = Var (Ident (fresh_str ^ "first"), None) in
      let first_cls = Clause (first_var, Value_body unit_rec) in
      return @@ (first_cls :: c_list)
  | _ -> return c_list

let add_result_var (c_list : clause list) : clause list m =
  let (Clause (last_var, _)) = List.last c_list in
  let%bind fresh_string = freshness_string in
  let result_var = Var (Ident (fresh_string ^ "result"), None) in
  let result_cls = Clause (result_var, Var_body last_var) in
  return @@ c_list @ [ result_cls ]

let instrument_odefa (odefa_ast : expr) : expr * On_to_odefa_maps.t =
  let (monad_val : (expr * On_to_odefa_maps.t) m) =
    (* Transform odefa program *)
    lazy_logger `debug (fun () ->
        Printf.sprintf "Initial program:\n%s" (Ast_pp.show_expr odefa_ast)) ;
    let (Expr odefa_clist) = odefa_ast in
    let%bind transformed_clist =
      return odefa_clist >>= instrument_clauses >>= add_first_var
      >>= add_result_var
    in
    let t_expr = Expr transformed_clist in
    lazy_logger `debug (fun () ->
        Printf.sprintf "Result of instrumentation:\n%s"
          (Ast_pp.show_expr t_expr)) ;
    (* Add "~result" to the end of the program *)
    let%bind on_odefa_maps = odefa_natodefa_maps in
    return (t_expr, on_odefa_maps)
  in
  let context = On_to_odefa_monad.new_translation_context () in
  run context monad_val<|MERGE_RESOLUTION|>--- conflicted
+++ resolved
@@ -63,8 +63,6 @@
           (* Nothing to constrain *)
           let%bind new_clauses' = instrument_clauses clauses' in
           return @@ (clause :: new_clauses')
-<<<<<<< HEAD
-=======
       (* | Match_body (v', pat) ->
          begin
            match pat with
@@ -112,7 +110,6 @@
              end
          end *)
       | Not_body _v -> failwith "not implemented"
->>>>>>> 190af354
       | Binary_operation_body (v1, binop, v2) ->
           (* Don't instrument if the v is already counted as a variable added
               during instrumentation (i.e. pattern match conversion *)
