--- conflicted
+++ resolved
@@ -47,7 +47,6 @@
   in
   (e1_clist @ e2_clist @ [new_clause], new_var)
 
-<<<<<<< HEAD
 
 and
 flatten_expr (e : On_ast.expr) : (Ast.clause list * Ast.var) =
@@ -194,11 +193,6 @@
                                 Ast.Projection_body(e_var, l_ident)
                                ) in
     (e_clist @ [new_clause], new_var)
-=======
-let flatten_expr (e : On_ast.expr) : (Odefa_ast.Ast.clause list * Odefa_ast.Ast.var) =
-  ignore e;
-  raise @@ Utils.Not_yet_implemented "translator"
->>>>>>> d999ce5a
 ;;
 
 let translate (e : On_ast.expr) : Odefa_ast.Ast.expr =
