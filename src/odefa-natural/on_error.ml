--- conflicted
+++ resolved
@@ -164,29 +164,6 @@
 
 (* Helper function that returns a natodefa binop, depending on the odefa
    binary operator. *)
-<<<<<<< HEAD
-   let odefa_to_on_binop 
-   (odefa_binop : Ast.binary_operator) : (On_ast.expr -> On_ast.expr -> On_ast.expr) =
-   match odefa_binop with
-   | Ast.Binary_operator_plus -> (fun e1 e2 -> On_ast.Plus (new_expr_desc e1, new_expr_desc e2))
-   | Ast.Binary_operator_minus -> (fun e1 e2 -> On_ast.Minus (new_expr_desc e1, new_expr_desc e2))
-   | Ast.Binary_operator_times -> (fun e1 e2 -> On_ast.Times (new_expr_desc e1, new_expr_desc e2))
-   | Ast.Binary_operator_divide -> (fun e1 e2 -> On_ast.Divide (new_expr_desc e1, new_expr_desc e2))
-   | Ast.Binary_operator_modulus -> (fun e1 e2 -> On_ast.Modulus (new_expr_desc e1, new_expr_desc e2))
-   | Ast.Binary_operator_equal_to -> (fun e1 e2 -> On_ast.Equal (new_expr_desc e1, new_expr_desc e2))
-   | Ast.Binary_operator_not_equal_to -> (fun e1 e2 -> On_ast.Neq (new_expr_desc e1, new_expr_desc e2))
-   | Ast.Binary_operator_less_than -> (fun e1 e2 -> On_ast.LessThan (new_expr_desc e1, new_expr_desc e2))
-   | Ast.Binary_operator_less_than_or_equal_to -> (fun e1 e2 -> On_ast.Leq (new_expr_desc e1, new_expr_desc e2))
-   | Ast.Binary_operator_and -> (fun e1 e2 -> On_ast.And (new_expr_desc e1, new_expr_desc e2))
-   | Ast.Binary_operator_or -> (fun e1 e2 -> On_ast.Or (new_expr_desc e1, new_expr_desc e2))
-   | Ast.Binary_operator_xor -> (fun e1 e2 -> On_ast.Neq (new_expr_desc e1, new_expr_desc e2))
- ;;
-
-let odefa_to_natodefa_error
-    (odefa_on_maps : On_to_odefa_maps.t)
-    (odefa_err : Error.Odefa_error.t)
-  : On_error.t =
-=======
 let odefa_to_on_binop (odefa_binop : Ast.binary_operator) :
     On_ast.core_natodefa -> On_ast.core_natodefa -> On_ast.core_natodefa =
   match odefa_binop with
@@ -389,7 +366,6 @@
     (actual_aliases : Ast.ident list)
     (err_vals_map : Ast.value On_ast.Ident_map.t)
     (odefa_err : Error.Odefa_error.t) : On_error.t =
->>>>>>> 190af354
   (* Helper functions *)
   let odefa_to_on_expr =
     On_to_odefa_maps.get_natodefa_equivalent_expr odefa_on_maps
