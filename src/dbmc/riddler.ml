open Core
open Dj_common
module SuduZ3 = Solver.SuduZ3
open SuduZ3
open Jayil.Ast
open Log.Export

type result_info = { model : Z3.Model.model; c_stk : Concrete_stack.t }

exception Found_solution of result_info

let ctx = Solver.ctx
let top_stack = SuduZ3.var_s "Topstack"

(* let picked (key : Lookup_key.t) =
   "P_" ^ Rstack.to_string key.r_stk |> SuduZ3.mk_bool_s *)

let picked (key : Lookup_key.t) =
  "P_" ^ Lookup_key.to_string key |> SuduZ3.mk_bool_s

let key_to_var key = key |> Lookup_key.to_string |> SuduZ3.var_s
let counter = ref 0
let reset () = counter := 0

(* Solver primitives *)

let ( @=> ) = SuduZ3.( @=> )
let true_ = box_bool true
let false_ = box_bool false
let bool_ = SuduZ3.bool_
let and_ = SuduZ3.and_

(* AST primitive (no picked) *)

let not_ t t1 =
  let e = key_to_var t in
  let e1 = key_to_var t1 in
  fn_not e e1

let binop t op t1 t2 =
  let open Jayil.Ast in
  let e = key_to_var t in
  let e1 = key_to_var t1 in
  let e2 = key_to_var t2 in
  let fop =
    match op with
    | Binary_operator_plus -> fn_plus
    | Binary_operator_minus -> fn_minus
    | Binary_operator_times -> fn_times
    | Binary_operator_divide -> fn_divide
    | Binary_operator_modulus -> fn_modulus
    | Binary_operator_less_than -> fn_lt
    | Binary_operator_less_than_or_equal_to -> fn_le
    | Binary_operator_equal_to -> fn_eq
    (* TODO: This might be buggy. Check later *)
    | Binary_operator_not_equal_to -> fn_neq
    | Binary_operator_and -> fn_and
    | Binary_operator_or -> fn_or
  in
  fop e e1 e2

(* let eq_bool key b = SuduZ3.eq (key_to_var key) (SuduZ3.bool_ b) *)
let z_of_fid (Id.Ident fid) = SuduZ3.fun_ fid
let is_bool key = ifBool (key_to_var key)

let phi_of_value (key : Lookup_key.t) = function
  | Value_function _ -> z_of_fid key.x
  | Value_int i -> SuduZ3.int_ i
  | Value_bool i -> SuduZ3.bool_ i
  | Value_record i -> SuduZ3.record_ (Lookup_key.to_string key)

let phi_of_value_opt (key : Lookup_key.t) = function
  | Some v -> phi_of_value key v
  | None -> key_to_var key

let eqv key v = SuduZ3.eq (key_to_var key) (phi_of_value key v)
let eq key key' = SuduZ3.eq (key_to_var key) (key_to_var key')
let eqz key v = SuduZ3.eq (key_to_var key) v

let stack_in_main r_stk =
  SuduZ3.eq top_stack
    (r_stk |> Rstack.concretize_top |> Concrete_stack.sexp_of_t
   |> Sexp.to_string_mach |> SuduZ3.fun_)

(* with picked *)

let pick_key_list (key : Lookup_key.t) i =
  Lookup_key.to_string key
  (* Rstack.to_string key.r_stk  *)
  ^ "_"
  ^ string_of_int i
  |> SuduZ3.mk_bool_s

let list_head key = picked key @=> pick_key_list key 0

let list_append key i ele =
  pick_key_list key i @=> or_ [ ele; pick_key_list key (i + 1) ]

let is_picked model key =
  Option.value_map model ~default:false ~f:(fun model ->
      Option.value (SuduZ3.get_bool model (picked key)) ~default:true)

type eg_edge =
  | K of (Lookup_key.t * Lookup_key.t)
  | K2 of (Lookup_key.t * Lookup_key.t)
  | Z of (Lookup_key.t * Z3.Expr.expr)
  | D of (Lookup_key.t * Lookup_key.t list)
  | P of Lookup_key.t
  | Phi of Z3.Expr.expr

let eq_domain k kvs =
  or_ (List.map kvs ~f:(fun kv -> and_ [ eq k kv; picked kv ]))

let eq_list es =
  List.map es ~f:(function
    | K (k1, k2) -> [ eq k1 k2; picked k1; picked k2 ]
    | K2 (k1, k2) -> [ eq k1 k2; picked k2 ]
    | Z (k, z) -> [ eqz k z; picked k ]
    | D (k, kvs) -> [ eq_domain k kvs ]
    | P k -> [ picked k ]
    | Phi p -> [ p ])
  |> List.concat |> and_

let imply k pe = picked k @=> and_ [ eq_list pe ]
let choices k pes = picked k @=> or_ (List.map pes ~f:eq_list)
let invalid key = imply key [ Phi (box_bool false) ]
let implies key key' = imply key [ P key' ]
let implies_v key key' v = imply key [ P key'; Z (key, phi_of_value key v) ]
let not_lookup t t1 = imply t [ P t1; Phi (not_ t t1) ]

(* Alias *)
let eq_lookup key key' = imply key [ K (key, key') ]

(* Binop *)
let binop t op t1 t2 =
  let e_bop = binop t op t1 t2 in
  imply t [ P t1; P t2; Phi e_bop ]

(* Cond Top *)
let cond_top key key_x key_c beta =
  imply key [ K2 (key, key_x); Z (key_c, SuduZ3.bool_ beta) ]

let imply_domain k kd = imply k [ D (k, kd) ]
let imply_domain_with k kd pe = imply k ([ D (k, kd) ] @ pe)

(* Rules *)
(* Value rules for main and non-main *)

let at_main key vo =
  imply key [ Z (key, phi_of_value_opt key vo); Phi (stack_in_main key.r_stk) ]

(* Pattern *)

let if_pattern term pat =
  let x = key_to_var term in
  let open Jayil.Ast in
  match pat with
  | Fun_pattern -> ifFun x
  | Int_pattern -> ifInt x
  | Bool_pattern -> ifBool x
  | Rec_pattern _ -> ifRecord x
  | Strict_rec_pattern _ -> ifRecord x
  | Any_pattern -> true_

(* OB1: For some patterns, we can immediately know the result of the matching:
   when the returning value is a literal value. We can use it in the interpreter.
   We lose this information when the lookup go through a conditional block or
   some binop. *)
(* OB2: The pattern matching can tolerate infeasible cases caused by the analysis,
   because the literal value is incorrect. A conditional block can use this result
   to go into a then-block or a else-block.
*)

let pattern x x' key_rv rv pat =
  let value_matched = Jayil.Ast.pattern_match pat rv in
<<<<<<< HEAD
  (* Fmt.pr "[P]key_rv = %a; x'=%a;  rv = %a; p? = %a " Lookup_key.pp x'
    Lookup_key.pp key_rv Jayil.Pp.clause_body rv (Fmt.option Fmt.bool)
    value_matched ; *)

=======
>>>>>>> c35c31af
  let matching_result =
    match value_matched with Some b -> [ Z (x, bool_ b) ] | None -> []
  in
  let type_pattern = if_pattern x' pat in
  let value_pattern =
    if Jayil.Ast.is_record_pattern pat
    then
      SuduZ3.inject_bool
        (and2 type_pattern (box_bool (Option.value_exn value_matched)))
    else SuduZ3.inject_bool type_pattern
  in
  imply x
    ([
       Z (x, value_pattern);
       Phi (is_bool x);
       (* Z (x, bool_ value_matched); *)
       K (x', key_rv);
     ]
    @ matching_result)

(* Cond Bottom *)
let cond_bottom key key_c rets =
  let es =
    List.map rets ~f:(fun (beta, key_ret) ->
        [ K2 (key, key_ret); Z (key_c, bool_ beta) ])
  in
  choices key es

(* Fun Enter Local *)
let fun_enter_local (key_para : Lookup_key.t) (p : Rule.Fun_enter_local_rule.t)
    =
  let cs =
    List.map p.callsites_with_stk ~f:(fun (key_f, key_arg) ->
        [ K2 (key_para, key_arg); Z (key_f, z_of_fid p.fid) ])
  in
  choices key_para cs

(* Fun Exit *)
let fun_exit key_arg key_f fids block_map =
  let cs =
    List.map fids ~f:(fun fid ->
        let key_ret = Lookup_key.get_f_return block_map fid key_arg in
        [ K2 (key_arg, key_ret); Z (key_f, z_of_fid fid) ])
  in
  choices key_arg cs<|MERGE_RESOLUTION|>--- conflicted
+++ resolved
@@ -173,13 +173,6 @@
 
 let pattern x x' key_rv rv pat =
   let value_matched = Jayil.Ast.pattern_match pat rv in
-<<<<<<< HEAD
-  (* Fmt.pr "[P]key_rv = %a; x'=%a;  rv = %a; p? = %a " Lookup_key.pp x'
-    Lookup_key.pp key_rv Jayil.Pp.clause_body rv (Fmt.option Fmt.bool)
-    value_matched ; *)
-
-=======
->>>>>>> c35c31af
   let matching_result =
     match value_matched with Some b -> [ Z (x, bool_ b) ] | None -> []
   in
