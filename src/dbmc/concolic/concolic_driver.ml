--- conflicted
+++ resolved
@@ -7,12 +7,8 @@
   else
     let program = Dj_common.File_utils.read_source source in
     try Concolic.concolic_eval program with
-<<<<<<< HEAD
-    | Concolic_exceptions.All_Branches_Hit -> Format.printf "All branches hit.\n"
-=======
     | Concolic_exceptions.All_Branches_Hit ->
         Format.printf "All branches hit.\n"
->>>>>>> 8791040b
     | Concolic_exceptions.Unreachable_Branch b ->
         Format.printf "Unreachable branch: %s\n" (Ast_branch.to_string b)
     | Concolic_exceptions.Unsatisfiable_Branch b ->
