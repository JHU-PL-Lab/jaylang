open Batteries;;

let concat_sep sep strs =
  Enum.fold
    (fun acc s ->
       acc ^
       (if String.is_empty acc then "" else sep) ^
       s
    ) "" strs
;;

let concat_sep_delim start stop sep strs =
  start ^ concat_sep sep strs ^ stop
;;

let pp_list : 'a. ('a -> string) -> 'a list -> string =
  fun pp_el lst ->
    concat_sep_delim "[" "]" ";" @@ List.enum @@ List.map pp_el lst
;;

<<<<<<< HEAD
let pretty_tuple : 'a 'b. ('a -> string) -> ('b -> string) -> 'a * 'b -> string
  = fun pretty_a pretty_b (a,b) ->
    "(" ^ pretty_a a ^ ", " ^ pretty_b b ^ ")"
;;

let indent n s =
  String.replace_chars
    (fun x -> if x = '\n' then "\n" ^ String.make n ' ' else String.of_char x)
    s
;;

let rec whitespace_split ?max:(n=max_int) s =
  if n <= 1
  then [s]
  else
    try
      let (s1,s2) = String.split (String.trim s) ~by:" " in
      s1::(whitespace_split ~max:(n-1) s2)
    with
    | Not_found -> [s]
;;

    
=======
let pp_tuple : 'a 'b. ('a -> string) -> ('b -> string) -> 'a * 'b -> string
  = fun pp_a pp_b (a,b) ->
    "(" ^ pp_a a ^ ", " ^ pp_b b ^ ")"
;;
>>>>>>> d75914be
<|MERGE_RESOLUTION|>--- conflicted
+++ resolved
@@ -18,10 +18,9 @@
     concat_sep_delim "[" "]" ";" @@ List.enum @@ List.map pp_el lst
 ;;
 
-<<<<<<< HEAD
-let pretty_tuple : 'a 'b. ('a -> string) -> ('b -> string) -> 'a * 'b -> string
-  = fun pretty_a pretty_b (a,b) ->
-    "(" ^ pretty_a a ^ ", " ^ pretty_b b ^ ")"
+let pp_tuple : 'a 'b. ('a -> string) -> ('b -> string) -> 'a * 'b -> string
+  = fun pp_a pp_b (a,b) ->
+    "(" ^ pp_a a ^ ", " ^ pp_b b ^ ")"
 ;;
 
 let indent n s =
@@ -39,12 +38,4 @@
       s1::(whitespace_split ~max:(n-1) s2)
     with
     | Not_found -> [s]
-;;
-
-    
-=======
-let pp_tuple : 'a 'b. ('a -> string) -> ('b -> string) -> 'a * 'b -> string
-  = fun pp_a pp_b (a,b) ->
-    "(" ^ pp_a a ^ ", " ^ pp_b b ^ ")"
-;;
->>>>>>> d75914be
+;;