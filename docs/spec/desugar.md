--- conflicted
+++ resolved
@@ -157,13 +157,8 @@
   | `~Cons _ -> x
   end
 
-<<<<<<< HEAD
 (| list |) =
   fun $tau -> mu $t.
-=======
-(| list tau |) =
-  mu $t.
->>>>>>> e0533416
   | `~Nil of unit (* This is a unique variant name that the user cannot create, and unit is a dummy payload *)
   | `~Cons of { ~hd : $tau ; ~tl : $t } (* so is this *)
 
