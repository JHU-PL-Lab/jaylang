--- conflicted
+++ resolved
@@ -38,12 +38,8 @@
   Path: src/ast
   Modules:
     Ast,
-<<<<<<< HEAD
-    Ast_pretty,
+    Ast_pp,
     Ast_tools,
-=======
-    Ast_pp,
->>>>>>> d75914be
     Ast_wellformedness
   BuildDepends:
     batteries,
